## Release 1.7.0a10 (WIP)

### Breaking Changes
- `--yaml-file` argument was renamed to `-conf` (`--conf-file`) as now python file are supported too
- Upgraded to SB3 >= 1.7.0a10

### New Features
- Specifying custom policies in yaml file is now supported (@Rick-v-E)
- Added ``monitor_kwargs`` parameter
- Handle the `env_kwargs` of `render:True` under the hood for panda-gym v1 envs in `enjoy` replay to match visualzation behavior of other envs
- Added support for python config file
<<<<<<< HEAD
- Added ``-tags/--wandb-tags`` argument to ``train.py`` to add tags to the wandb run
- Added a sb3 version tag to the wandb run
=======
- Tuned hyperparameters for PPO on Swimmer
>>>>>>> 5fe9a5d4

### Bug fixes
- Allow `python -m rl_zoo3.cli` to be called directly
- Fixed a bug where custom environments were not found despite passing ``--gym-package`` when using subprocesses
- Fixed TRPO hyperparameters for MinitaurBulletEnv-v0, MinitaurBulletDuckEnv-v0, HumanoidBulletEnv-v0, InvertedDoublePendulumBulletEnv-v0 and InvertedPendulumSwingupBulletEnv

### Documentation

### Other
- `scripts/plot_train.py` plots models such that newer models appear on top of older ones.


## Release 1.6.3 (2022-10-13)

### Breaking Changes

### New Features

### Bug fixes
- `python3 -m rl_zoo3.train` now works as expected

### Documentation
- Added instructions and examples on passing arguments in an interactive session (@richter43)

### Other
- Used issue forms instead of issue templates


## Release 1.6.2.post2 (2022-10-10)

### Breaking Changes
- RL Zoo is now a python package
- low pass filter was removed
- Upgraded to Stable-Baselines3 (SB3) >= 1.6.2
- Upgraded to sb3-contrib >= 1.6.2
- Use now built-in SB3 `ProgressBarCallback` instead of `TQDMCallback`

### New Features
- RL Zoo cli: `rl_zoo3 train` and `rl_zoo3 enjoy`

### Bug fixes

### Documentation

### Other

## Release 1.6.1 (2022-09-30)

**Progress bar and custom yaml file**

### Breaking Changes
- Upgraded to Stable-Baselines3 (SB3) >= 1.6.1
- Upgraded to sb3-contrib >= 1.6.1

### New Features
- Added `--yaml-file` argument option for `train.py` to read hyperparameters from custom yaml files (@JohannesUl)

### Bug fixes
- Added `custom_object` parameter on record_video.py (@Affonso-Gui)
- Changed `optimize_memory_usage` to `False` for DQN/QR-DQN on record_video.py (@Affonso-Gui)
- In `ExperimentManager` `_maybe_normalize` set `training` to `False` for eval envs,
  to prevent normalization stats from being updated in eval envs (e.g. in EvalCallback) (@pchalasani).
- Only one env is used to get the action space while optimizing hyperparameters and it is correctly closed (@SammyRamone)
- Added progress bar via the `-P` argument using tqdm and rich

### Documentation

### Other

## Release 1.6.0 (2022-08-05)

**RecurrentPPO (ppo_lstm) and Huggingface integration**

### Breaking Changes
- Change default value for number of hyperparameter optimization trials from 10 to 500. (@ernestum)
- Derive number of intermediate pruning evaluations from number of time steps (1 evaluation per 100k time steps.) (@ernestum)
- Updated default --eval-freq from 10k to 25k steps
- Update default horizon to 2 for the `HistoryWrapper`
- Upgrade to Stable-Baselines3 (SB3) >= 1.6.0
- Upgrade to sb3-contrib >= 1.6.0

### New Features
- Support setting PyTorch's device with thye `--device` flag (@gregwar)
- Add `--max-total-trials` parameter to help with distributed optimization. (@ernestum)
- Added `vec_env_wrapper` support in the config (works the same as `env_wrapper`)
- Added Huggingface hub integration
- Added `RecurrentPPO` support (aka `ppo_lstm`)
- Added autodownload for "official" sb3 models from the hub
- Added Humanoid-v3, Ant-v3, Walker2d-v3 models for A2C (@pseudo-rnd-thoughts)
- Added MsPacman models

### Bug fixes
- Fix `Reacher-v3` name in PPO hyperparameter file
- Pinned ale-py==0.7.4 until new SB3 version is released
- Fix enjoy / record videos with LSTM policy
- Fix bug with environments that have a slash in their name (@ernestum)
- Changed `optimize_memory_usage` to `False` for DQN/QR-DQN on Atari games,
  if you want to save RAM, you need to deactivate `handle_timeout_termination`
  in the `replay_buffer_kwargs`

### Documentation

### Other
- When pruner is set to `"none"`, use `NopPruner` instead of diverted `MedianPruner` (@qgallouedec)

## Release 1.5.0 (2022-03-25)

**Support for Weight and Biases experiment tracking**

### Breaking Changes
- Upgrade to Stable-Baselines3 (SB3) >= 1.5.0
- Upgrade to sb3-contrib >= 1.5.0
- Upgraded to gym 0.21

### New Features
- Verbose mode for each trial (when doing hyperparam optimization) can now be activated using the debug mode (verbose == 2)
- Support experiment tracking via Weights and Biases via the `--track` flag (@vwxyzjn)
- Support tracking raw episodic stats via `RawStatisticsCallback` (@vwxyzjn, see https://github.com/DLR-RM/rl-baselines3-zoo/pull/216)

### Bug fixes
- Policies saved during during optimization with distributed Optuna load on new systems (@jkterry)
- Fixed script for recording video that was not up to date with the enjoy script

### Documentation

### Other

## Release 1.4.0 (2022-01-19)

### Breaking Changes
- Dropped python 3.6 support
- Upgrade to Stable-Baselines3 (SB3) >= 1.4.0
- Upgrade to sb3-contrib >= 1.4.0

### New Features
- Added mujoco hyperparameters
- Added MuJoCo pre-trained agents
- Added script to parse best hyperparameters of an optuna study
- Added TRPO support
- Added ARS support and pre-trained agents

### Bug fixes

### Documentation
- Replace front image

### Other


## Release 1.3.0 (2021-10-23)

**rliable plots and bug fixes**

**WARNING: This version will be the last one supporting Python 3.6 (end of life in Dec 2021). We highly recommended you to upgrade to Python >= 3.7.**

### Breaking Changes
- Upgrade to panda-gym 1.1.1
- Upgrade to Stable-Baselines3 (SB3) >= 1.3.0
- Upgrade to sb3-contrib >= 1.3.0

### New Features
- Added support for using rliable for performance comparison

### Bug fixes
- Fix training with Dict obs and channel last images

### Documentation

### Other
- Updated docker image
- constrained gym version: gym>=0.17,<0.20
- Better hyperparameters for A2C/PPO on Pendulum

## Release 1.2.0 (2021-09-08)

### Breaking Changes
- Upgrade to Stable-Baselines3 (SB3) >= 1.2.0
- Upgrade to sb3-contrib >= 1.2.0

### New Features
- Added support for Python 3.10

### Bug fixes
- Fix `--load-last-checkpoint` (@SammyRamone)
- Fix `TypeError` for `gym.Env` class entry points in `ExperimentManager` (@schuderer)
- Fix usage of callbacks during hyperparameter optimization (@SammyRamone)

### Documentation

### Other
- Added python 3.9 to Github CI
- Increased DQN replay buffer size for Atari games (@nikhilrayaprolu)

## Release 1.1.0 (2021-07-01)

### Breaking Changes
- Upgrade to Stable-Baselines3 (SB3) >= 1.1.0
- Upgrade to sb3-contrib >= 1.1.0
- Add timeout handling (cf SB3 doc)
- `HER` is now a replay buffer class and no more an algorithm
- Removed `PlotNoiseRatioCallback`
- Removed `PlotActionWrapper`
- Changed `'lr'` key in Optuna param dict to `'learning_rate'` so the dict can be directly passed to SB3 methods (@jkterry)

### New Features
- Add support for recording videos of best models and checkpoints (@mcres)
- Add support for recording videos of training experiments (@mcres)
- Add support for dictionary observations
- Added experimental parallel training (with `utils.callbacks.ParallelTrainCallback`)
- Added support for using multiple envs for evaluation
- Added `--load-last-checkpoint` option for the enjoy script
- Save Optuna study object at the end of hyperparameter optimization and plot the results (`plotly` package required)
- Allow to pass multiple folders to `scripts/plot_train.py`
- Flag to save logs and optimal policies from each training run (@jkterry)

### Bug fixes
- Fixed video rendering for PyBullet envs on Linux
- Fixed `get_latest_run_id()` so it works in Windows too (@NicolasHaeffner)
- Fixed video record when using `HER` replay buffer

### Documentation
- Updated README (dict obs are now supported)

### Other
- Added `is_bullet()` to `ExperimentManager`
- Simplify `close()` for the enjoy script
- Updated docker image to include latest black version
- Updated TD3 Walker2D model (thanks @modanesh)
- Fixed typo in plot title (@scottemmons)
- Minimum cloudpickle version added to `requirements.txt` (@amy12xx)
- Fixed atari-py version (ROM missing in newest release)
- Updated `SAC` and `TD3` search spaces
- Cleanup eval_freq documentation and variable name changes (@jkterry)
- Add clarifying print statement when printing saved hyperparameters during optimization (@jkterry)
- Clarify n_evaluations help text (@jkterry)
- Simplified hyperparameters files making use of defaults
- Added new TQC+HER agents
- Add `panda-gym` environments (@qgallouedec)

## Release 1.0 (2021-03-17)

### Breaking Changes
- Upgrade to SB3 >= 1.0
- Upgrade to sb3-contrib >= 1.0

### New Features
- Added 100+ trained agents + benchmark file
- Add support for loading saved model under python 3.8+ (no retraining possible)
- Added Robotics pre-trained agents (@sgillen)

### Bug fixes
- Bug fixes for `HER` handling action noise
- Fixed double reset bug with `HER` and enjoy script

### Documentation
- Added doc about plotting scripts

### Other
- Updated `HER` hyperparameters

## Pre-Release 0.11.1 (2021-02-27)

### Breaking Changes
- Removed `LinearNormalActionNoise`
- Evaluation is now deterministic by default, except for Atari games
- `sb3_contrib` is now required
- `TimeFeatureWrapper` was moved to the contrib repo
- Replaced old `plot_train.py` script with updated `plot_training_success.py`
- Renamed ``n_episodes_rollout`` to ``train_freq`` tuple to match latest version of SB3

### New Features
- Added option to choose which `VecEnv` class to use for multiprocessing
- Added hyperparameter optimization support for `TQC`
- Added support for `QR-DQN` from SB3 contrib

### Bug fixes
- Improved detection of Atari games
- Fix potential bug in plotting script when there is not enough timesteps
- Fixed a bug when using HER + DQN/TQC for hyperparam optimization

### Documentation
- Improved documentation (@cboettig)

### Other
- Refactored train script, now uses a `ExperimentManager` class
- Replaced `make_env` with SB3 built-in `make_vec_env`
- Add more type hints (`utils/utils.py` done)
- Use f-strings when possible
- Changed `PPO` atari hyperparameters (removed vf clipping)
- Changed `A2C` atari hyperparameters (eps value of the optimizer)
- Updated benchmark script
- Updated hyperparameter optim search space (commented gSDE for A2C/PPO)
- Updated `DQN` hyperparameters for CartPole
- Do not wrap channel-first image env (now natively supported by SB3)
- Removed hack to log success rate
- Simplify plot script

## Pre-Release 0.10.0 (2020-10-28)

### Breaking Changes

### New Features
- Added support for `HER`
- Added low-pass filter wrappers in `utils/wrappers.py`
- Added `TQC` support, implementation from sb3-contrib

### Bug fixes
- Fixed `TimeFeatureWrapper` inferring max timesteps
- Fixed ``flatten_dict_observations`` in `utils/utils.py` for recent Gym versions (@ManifoldFR)
- `VecNormalize` now takes `gamma` hyperparameter into account
- Fix loading of `VecNormalize` when continuing training or using trained agent

### Documentation

### Other
- Added tests for the wrappers
- Updated plotting script


## Release 0.8.0 (2020-08-04)

### Breaking Changes

### New Features
- Distributed optimization (@SammyRamone)
- Added ``--load-checkpoints`` to load particular checkpoints
- Added ``--num-threads`` to enjoy script
- Added DQN support
- Added saving of command line args (@SammyRamone)
- Added DDPG support
- Added version
- Added ``RMSpropTFLike`` support

### Bug fixes
- Fixed optuna warning (@SammyRamone)
- Fixed `--save-freq` which was not taking parallel env into account
- Set `buffer_size` to 1 when testing an Off-Policy model (e.g. SAC/DQN) to avoid memory allocation issue
- Fixed seed at load time for `enjoy.py`
- Non-deterministic eval when doing hyperparameter optimization on atari games
- Use 'maximize' for hyperparameter optimization (@SammyRamone)
- Fixed a bug where reward where not normalized when doing hyperparameter optimization (@caburu)
- Removed `nminibatches` from `ppo.yml` for `MountainCar-v0` and `Acrobot-v1`. (@blurLake)
- Fixed `--save-replay-buffer` to be compatible with latest SB3 version
- Close environment at the end of training
- Updated DQN hyperparameters on simpler gym env (due to an update in the implementation)

### Documentation

### Other
- Reformat `enjoy.py`, `test_enjoy.py`, `test_hyperparams_opt.py`, `test_train.py`, `train.py`, `callbacks.py`, `hyperparams_opt.py`, `utils.py`, `wrappers.py` (@salmannotkhan)
- Reformat `record_video.py` (@salmannotkhan)
- Added codestyle check `make lint` using flake8
- Reformat `benchmark.py` (@salmannotkhan)
- Added github ci
- Fixes most linter warnings
- Now using black and isort for auto-formatting
- Updated plots<|MERGE_RESOLUTION|>--- conflicted
+++ resolved
@@ -9,12 +9,9 @@
 - Added ``monitor_kwargs`` parameter
 - Handle the `env_kwargs` of `render:True` under the hood for panda-gym v1 envs in `enjoy` replay to match visualzation behavior of other envs
 - Added support for python config file
-<<<<<<< HEAD
+- Tuned hyperparameters for PPO on Swimmer
 - Added ``-tags/--wandb-tags`` argument to ``train.py`` to add tags to the wandb run
 - Added a sb3 version tag to the wandb run
-=======
-- Tuned hyperparameters for PPO on Swimmer
->>>>>>> 5fe9a5d4
 
 ### Bug fixes
 - Allow `python -m rl_zoo3.cli` to be called directly
