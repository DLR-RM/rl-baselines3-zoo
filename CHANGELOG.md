--- conflicted
+++ resolved
@@ -9,11 +9,8 @@
 ### Bug fixes
 - Fixed optuna warning (@SammyRamone)
 - Fixed `--save-freq` which was not taking parallel env into account
-<<<<<<< HEAD
 - Use 'maximize' for hyperparameter optimization (@SammyRamone)
-=======
 - Fixed a bug where reward where not normalized when doing hyperparameter optimization (@caburu)
->>>>>>> 312724f7
 
 ### Documentation
 
