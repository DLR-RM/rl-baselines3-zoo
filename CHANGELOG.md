## Release 2.4.0a0 (WIP)

### Breaking Changes
- Updated defaults hyperparameters for TQC/SAC for Swimmer-v4 (decrease gamma for more consistent results) (@JacobHA) [W&B report](https://wandb.ai/openrlbenchmark/sbx/reports/SAC-MuJoCo-Swimmer-v4--Vmlldzo3NzM5OTk2)

### New Features

### Bug fixes

### Documentation

### Other


## Release 2.3.0 (2024-03-31)

### Breaking Changes
- Updated defaults hyperparameters for TD3/DDPG to be more consistent with SAC
- Upgraded MuJoCo envs hyperparameters to v4 (pre-trained agents need to be updated)
- Upgraded to SB3 >= 2.3.0

### Other
- Added test dependencies to `setup.py` (@power-edge)
- Simplify dependencies of `requirements.txt` (remove duplicates from `setup.py`)


## Release 2.2.1 (2023-11-17)

### Breaking Changes
- Removed `gym` dependency, the package is still required for some pretrained agents.
- Upgraded to SB3 >= 2.2.1
- Upgraded to Huggingface-SB3 >= 3.0
- Upgraded to pytablewriter >= 1.0

### New Features
- Added `--eval-env-kwargs` to `train.py` (@Quentin18)
- Added `ppo_lstm` to hyperparams_opt.py (@technocrat13)

### Bug fixes
- Upgraded to `pybullet_envs_gymnasium>=0.4.0`
- Removed old hacks (for instance limiting offpolicy algorithms to one env at test time)

### Documentation

### Other
- Updated docker image, removed support for X server
- Replaced deprecated `optuna.suggest_uniform(...)` by `optuna.suggest_float(..., low=..., high=...)`
- Switched to ruff for sorting imports
- Updated tests to use `shlex.split()`
- Fixed `rl_zoo3/hyperparams_opt.py` type hints
- Fixed `rl_zoo3/exp_manager.py` type hints

## Release 2.1.0 (2023-08-17)

### Breaking Changes
- Dropped python 3.7 support
- SB3 now requires PyTorch 1.13+
- Upgraded to SB3 >= 2.1.0
- Upgraded to Huggingface-SB3 >= 2.3
- Upgraded to Optuna >= 3.0
- Upgraded to cloudpickle >= 2.2.1

### New Features
- Added python 3.11 support

### Bug fixes

### Documentation

### Other


## Release 2.0.0 (2023-06-22)

**Gymnasium support**

> **Warning**
> Stable-Baselines3 (SB3) v2.0.0 will be the last one supporting python 3.7

### Breaking Changes
- Fixed bug in HistoryWrapper, now returns the correct obs space limits
- Upgraded to SB3 >= 2.0.0
- Upgraded to Huggingface-SB3 >= 2.2.5
- Upgraded to Gym API 0.26+, RL Zoo3 doesn't work anymore with Gym 0.21

### New Features
- Added Gymnasium support
- Gym 0.26+ patches to continue working with pybullet and TimeLimit wrapper

### Bug fixes
<<<<<<< HEAD
- Renamed ``CarRacing-v1`` to ``CarRacing-v2`` in hyperparameters
- Replaced deprecated use of `Repository` when pushing to huggingface hub by the
  recommended `HfApi` (see https://huggingface.co/docs/huggingface_hub/concepts/git_vs_http).
=======
- Renamed `CarRacing-v1` to `CarRacing-v2` in hyperparameters
- Huggingface push to hub now accepts a `--n-timesteps` argument to adjust the length of the video
- Fixed `record_video` steps (before it was stepping in a closed env)
>>>>>>> 27e081eb

## Release 1.8.0 (2023-04-07)

**New Documentation, Multi-Env HerReplayBuffer**

> **Warning**
> Stable-Baselines3 (SB3) v1.8.0 will be the last one to use Gym as a backend.
  Starting with v2.0.0, Gymnasium will be the default backend (though SB3 will have compatibility layers for Gym envs).
  You can find a migration guide [here](https://gymnasium.farama.org/content/migration-guide/).
  If you want to try the SB3 v2.0 alpha version, you can take a look at [PR #1327](https://github.com/DLR-RM/stable-baselines3/pull/1327).

### Breaking Changes
- Upgraded to SB3 >= 1.8.0
- Upgraded to new `HerReplayBuffer` implementation that supports multiple envs
- Removed `TimeFeatureWrapper` for Panda and Fetch envs, as the new replay buffer should handle timeout.

### New Features
- Tuned hyperparameters for RecurrentPPO on Swimmer
- Documentation is now built using Sphinx and hosted on read the doc
- Added hyperparameters pre-trained agents for PPO on 11 MiniGrid envs

### Bug fixes
- Set ``highway-env`` version to 1.5 and ``setuptools to`` v65.5 for the CI
- Removed `use_auth_token` for push to hub util
- Reverted from v3 to v2 for HumanoidStandup, Reacher, InvertedPendulum and InvertedDoublePendulum since they were not part of the mujoco refactoring (see https://github.com/openai/gym/pull/1304)
- Fixed `gym-minigrid` policy (from `MlpPolicy` to `MultiInputPolicy`)

### Documentation

### Other
- Added support for `ruff` (fast alternative to flake8) in the Makefile
- Removed Gitlab CI file
- Replaced deprecated `optuna.suggest_loguniform(...)` by `optuna.suggest_float(..., log=True)`
- Switched to `ruff` and `pyproject.toml`
- Removed `online_sampling` and `max_episode_length` argument when using `HerReplayBuffer`

## Release 1.7.0 (2023-01-10)

**SB3 v1.7.0, added support for python config files**

### Breaking Changes
- `--yaml-file` argument was renamed to `-conf` (`--conf-file`) as now python file are supported too
- Upgraded to SB3 >= 1.7.0 (changed `net_arch=[dict(pi=.., vf=..)]` to `net_arch=dict(pi=.., vf=..)`)

### New Features
- Specifying custom policies in yaml file is now supported (@Rick-v-E)
- Added ``monitor_kwargs`` parameter
- Handle the `env_kwargs` of `render:True` under the hood for panda-gym v1 envs in `enjoy` replay to match visualzation behavior of other envs
- Added support for python config file
- Tuned hyperparameters for PPO on Swimmer
- Added ``-tags/--wandb-tags`` argument to ``train.py`` to add tags to the wandb run
- Added a sb3 version tag to the wandb run

### Bug fixes
- Allow `python -m rl_zoo3.cli` to be called directly
- Fixed a bug where custom environments were not found despite passing ``--gym-package`` when using subprocesses
- Fixed TRPO hyperparameters for MinitaurBulletEnv-v0, MinitaurBulletDuckEnv-v0, HumanoidBulletEnv-v0, InvertedDoublePendulumBulletEnv-v0 and InvertedPendulumSwingupBulletEnv

### Documentation

### Other
- `scripts/plot_train.py` plots models such that newer models appear on top of older ones.
- Added additional type checking using mypy
- Standardized the use of ``from gym import spaces``


## Release 1.6.3 (2022-10-13)

### Breaking Changes

### New Features

### Bug fixes
- `python3 -m rl_zoo3.train` now works as expected

### Documentation
- Added instructions and examples on passing arguments in an interactive session (@richter43)

### Other
- Used issue forms instead of issue templates


## Release 1.6.2.post2 (2022-10-10)

### Breaking Changes
- RL Zoo is now a python package
- low pass filter was removed
- Upgraded to Stable-Baselines3 (SB3) >= 1.6.2
- Upgraded to sb3-contrib >= 1.6.2
- Use now built-in SB3 `ProgressBarCallback` instead of `TQDMCallback`

### New Features
- RL Zoo cli: `rl_zoo3 train` and `rl_zoo3 enjoy`

### Bug fixes

### Documentation

### Other

## Release 1.6.1 (2022-09-30)

**Progress bar and custom yaml file**

### Breaking Changes
- Upgraded to Stable-Baselines3 (SB3) >= 1.6.1
- Upgraded to sb3-contrib >= 1.6.1

### New Features
- Added `--yaml-file` argument option for `train.py` to read hyperparameters from custom yaml files (@JohannesUl)

### Bug fixes
- Added `custom_object` parameter on record_video.py (@Affonso-Gui)
- Changed `optimize_memory_usage` to `False` for DQN/QR-DQN on record_video.py (@Affonso-Gui)
- In `ExperimentManager` `_maybe_normalize` set `training` to `False` for eval envs,
  to prevent normalization stats from being updated in eval envs (e.g. in EvalCallback) (@pchalasani).
- Only one env is used to get the action space while optimizing hyperparameters and it is correctly closed (@SammyRamone)
- Added progress bar via the `-P` argument using tqdm and rich

### Documentation

### Other

## Release 1.6.0 (2022-08-05)

**RecurrentPPO (ppo_lstm) and Huggingface integration**

### Breaking Changes
- Change default value for number of hyperparameter optimization trials from 10 to 500. (@ernestum)
- Derive number of intermediate pruning evaluations from number of time steps (1 evaluation per 100k time steps.) (@ernestum)
- Updated default --eval-freq from 10k to 25k steps
- Update default horizon to 2 for the `HistoryWrapper`
- Upgrade to Stable-Baselines3 (SB3) >= 1.6.0
- Upgrade to sb3-contrib >= 1.6.0

### New Features
- Support setting PyTorch's device with thye `--device` flag (@gregwar)
- Add `--max-total-trials` parameter to help with distributed optimization. (@ernestum)
- Added `vec_env_wrapper` support in the config (works the same as `env_wrapper`)
- Added Huggingface hub integration
- Added `RecurrentPPO` support (aka `ppo_lstm`)
- Added autodownload for "official" sb3 models from the hub
- Added Humanoid-v3, Ant-v3, Walker2d-v3 models for A2C (@pseudo-rnd-thoughts)
- Added MsPacman models

### Bug fixes
- Fix `Reacher-v3` name in PPO hyperparameter file
- Pinned ale-py==0.7.4 until new SB3 version is released
- Fix enjoy / record videos with LSTM policy
- Fix bug with environments that have a slash in their name (@ernestum)
- Changed `optimize_memory_usage` to `False` for DQN/QR-DQN on Atari games,
  if you want to save RAM, you need to deactivate `handle_timeout_termination`
  in the `replay_buffer_kwargs`

### Documentation

### Other
- When pruner is set to `"none"`, use `NopPruner` instead of diverted `MedianPruner` (@qgallouedec)

## Release 1.5.0 (2022-03-25)

**Support for Weight and Biases experiment tracking**

### Breaking Changes
- Upgrade to Stable-Baselines3 (SB3) >= 1.5.0
- Upgrade to sb3-contrib >= 1.5.0
- Upgraded to gym 0.21

### New Features
- Verbose mode for each trial (when doing hyperparam optimization) can now be activated using the debug mode (verbose == 2)
- Support experiment tracking via Weights and Biases via the `--track` flag (@vwxyzjn)
- Support tracking raw episodic stats via `RawStatisticsCallback` (@vwxyzjn, see https://github.com/DLR-RM/rl-baselines3-zoo/pull/216)

### Bug fixes
- Policies saved during during optimization with distributed Optuna load on new systems (@jkterry)
- Fixed script for recording video that was not up to date with the enjoy script

### Documentation

### Other

## Release 1.4.0 (2022-01-19)

### Breaking Changes
- Dropped python 3.6 support
- Upgrade to Stable-Baselines3 (SB3) >= 1.4.0
- Upgrade to sb3-contrib >= 1.4.0

### New Features
- Added mujoco hyperparameters
- Added MuJoCo pre-trained agents
- Added script to parse best hyperparameters of an optuna study
- Added TRPO support
- Added ARS support and pre-trained agents

### Bug fixes

### Documentation
- Replace front image

### Other


## Release 1.3.0 (2021-10-23)

**rliable plots and bug fixes**

**WARNING: This version will be the last one supporting Python 3.6 (end of life in Dec 2021). We highly recommended you to upgrade to Python >= 3.7.**

### Breaking Changes
- Upgrade to panda-gym 1.1.1
- Upgrade to Stable-Baselines3 (SB3) >= 1.3.0
- Upgrade to sb3-contrib >= 1.3.0

### New Features
- Added support for using rliable for performance comparison

### Bug fixes
- Fix training with Dict obs and channel last images

### Documentation

### Other
- Updated docker image
- constrained gym version: gym>=0.17,<0.20
- Better hyperparameters for A2C/PPO on Pendulum

## Release 1.2.0 (2021-09-08)

### Breaking Changes
- Upgrade to Stable-Baselines3 (SB3) >= 1.2.0
- Upgrade to sb3-contrib >= 1.2.0

### New Features
- Added support for Python 3.10

### Bug fixes
- Fix `--load-last-checkpoint` (@SammyRamone)
- Fix `TypeError` for `gym.Env` class entry points in `ExperimentManager` (@schuderer)
- Fix usage of callbacks during hyperparameter optimization (@SammyRamone)

### Documentation

### Other
- Added python 3.9 to Github CI
- Increased DQN replay buffer size for Atari games (@nikhilrayaprolu)

## Release 1.1.0 (2021-07-01)

### Breaking Changes
- Upgrade to Stable-Baselines3 (SB3) >= 1.1.0
- Upgrade to sb3-contrib >= 1.1.0
- Add timeout handling (cf SB3 doc)
- `HER` is now a replay buffer class and no more an algorithm
- Removed `PlotNoiseRatioCallback`
- Removed `PlotActionWrapper`
- Changed `'lr'` key in Optuna param dict to `'learning_rate'` so the dict can be directly passed to SB3 methods (@jkterry)

### New Features
- Add support for recording videos of best models and checkpoints (@mcres)
- Add support for recording videos of training experiments (@mcres)
- Add support for dictionary observations
- Added experimental parallel training (with `utils.callbacks.ParallelTrainCallback`)
- Added support for using multiple envs for evaluation
- Added `--load-last-checkpoint` option for the enjoy script
- Save Optuna study object at the end of hyperparameter optimization and plot the results (`plotly` package required)
- Allow to pass multiple folders to `scripts/plot_train.py`
- Flag to save logs and optimal policies from each training run (@jkterry)

### Bug fixes
- Fixed video rendering for PyBullet envs on Linux
- Fixed `get_latest_run_id()` so it works in Windows too (@NicolasHaeffner)
- Fixed video record when using `HER` replay buffer

### Documentation
- Updated README (dict obs are now supported)

### Other
- Added `is_bullet()` to `ExperimentManager`
- Simplify `close()` for the enjoy script
- Updated docker image to include latest black version
- Updated TD3 Walker2D model (thanks @modanesh)
- Fixed typo in plot title (@scottemmons)
- Minimum cloudpickle version added to `requirements.txt` (@amy12xx)
- Fixed atari-py version (ROM missing in newest release)
- Updated `SAC` and `TD3` search spaces
- Cleanup eval_freq documentation and variable name changes (@jkterry)
- Add clarifying print statement when printing saved hyperparameters during optimization (@jkterry)
- Clarify n_evaluations help text (@jkterry)
- Simplified hyperparameters files making use of defaults
- Added new TQC+HER agents
- Add `panda-gym` environments (@qgallouedec)

## Release 1.0 (2021-03-17)

### Breaking Changes
- Upgrade to SB3 >= 1.0
- Upgrade to sb3-contrib >= 1.0

### New Features
- Added 100+ trained agents + benchmark file
- Add support for loading saved model under python 3.8+ (no retraining possible)
- Added Robotics pre-trained agents (@sgillen)

### Bug fixes
- Bug fixes for `HER` handling action noise
- Fixed double reset bug with `HER` and enjoy script

### Documentation
- Added doc about plotting scripts

### Other
- Updated `HER` hyperparameters

## Pre-Release 0.11.1 (2021-02-27)

### Breaking Changes
- Removed `LinearNormalActionNoise`
- Evaluation is now deterministic by default, except for Atari games
- `sb3_contrib` is now required
- `TimeFeatureWrapper` was moved to the contrib repo
- Replaced old `plot_train.py` script with updated `plot_training_success.py`
- Renamed ``n_episodes_rollout`` to ``train_freq`` tuple to match latest version of SB3

### New Features
- Added option to choose which `VecEnv` class to use for multiprocessing
- Added hyperparameter optimization support for `TQC`
- Added support for `QR-DQN` from SB3 contrib

### Bug fixes
- Improved detection of Atari games
- Fix potential bug in plotting script when there is not enough timesteps
- Fixed a bug when using HER + DQN/TQC for hyperparam optimization

### Documentation
- Improved documentation (@cboettig)

### Other
- Refactored train script, now uses a `ExperimentManager` class
- Replaced `make_env` with SB3 built-in `make_vec_env`
- Add more type hints (`utils/utils.py` done)
- Use f-strings when possible
- Changed `PPO` atari hyperparameters (removed vf clipping)
- Changed `A2C` atari hyperparameters (eps value of the optimizer)
- Updated benchmark script
- Updated hyperparameter optim search space (commented gSDE for A2C/PPO)
- Updated `DQN` hyperparameters for CartPole
- Do not wrap channel-first image env (now natively supported by SB3)
- Removed hack to log success rate
- Simplify plot script

## Pre-Release 0.10.0 (2020-10-28)

### Breaking Changes

### New Features
- Added support for `HER`
- Added low-pass filter wrappers in `utils/wrappers.py`
- Added `TQC` support, implementation from sb3-contrib

### Bug fixes
- Fixed `TimeFeatureWrapper` inferring max timesteps
- Fixed ``flatten_dict_observations`` in `utils/utils.py` for recent Gym versions (@ManifoldFR)
- `VecNormalize` now takes `gamma` hyperparameter into account
- Fix loading of `VecNormalize` when continuing training or using trained agent

### Documentation

### Other
- Added tests for the wrappers
- Updated plotting script


## Release 0.8.0 (2020-08-04)

### Breaking Changes

### New Features
- Distributed optimization (@SammyRamone)
- Added ``--load-checkpoints`` to load particular checkpoints
- Added ``--num-threads`` to enjoy script
- Added DQN support
- Added saving of command line args (@SammyRamone)
- Added DDPG support
- Added version
- Added ``RMSpropTFLike`` support

### Bug fixes
- Fixed optuna warning (@SammyRamone)
- Fixed `--save-freq` which was not taking parallel env into account
- Set `buffer_size` to 1 when testing an Off-Policy model (e.g. SAC/DQN) to avoid memory allocation issue
- Fixed seed at load time for `enjoy.py`
- Non-deterministic eval when doing hyperparameter optimization on atari games
- Use 'maximize' for hyperparameter optimization (@SammyRamone)
- Fixed a bug where reward where not normalized when doing hyperparameter optimization (@caburu)
- Removed `nminibatches` from `ppo.yml` for `MountainCar-v0` and `Acrobot-v1`. (@blurLake)
- Fixed `--save-replay-buffer` to be compatible with latest SB3 version
- Close environment at the end of training
- Updated DQN hyperparameters on simpler gym env (due to an update in the implementation)

### Documentation

### Other
- Reformat `enjoy.py`, `test_enjoy.py`, `test_hyperparams_opt.py`, `test_train.py`, `train.py`, `callbacks.py`, `hyperparams_opt.py`, `utils.py`, `wrappers.py` (@salmannotkhan)
- Reformat `record_video.py` (@salmannotkhan)
- Added codestyle check `make lint` using flake8
- Reformat `benchmark.py` (@salmannotkhan)
- Added github ci
- Fixes most linter warnings
- Now using black and isort for auto-formatting
- Updated plots<|MERGE_RESOLUTION|>--- conflicted
+++ resolved
@@ -6,6 +6,8 @@
 ### New Features
 
 ### Bug fixes
+- Replaced deprecated use of `Repository` when pushing to huggingface hub by the
+  recommended `HfApi` (see https://huggingface.co/docs/huggingface_hub/concepts/git_vs_http).
 
 ### Documentation
 
@@ -88,15 +90,10 @@
 - Gym 0.26+ patches to continue working with pybullet and TimeLimit wrapper
 
 ### Bug fixes
-<<<<<<< HEAD
-- Renamed ``CarRacing-v1`` to ``CarRacing-v2`` in hyperparameters
-- Replaced deprecated use of `Repository` when pushing to huggingface hub by the
-  recommended `HfApi` (see https://huggingface.co/docs/huggingface_hub/concepts/git_vs_http).
-=======
 - Renamed `CarRacing-v1` to `CarRacing-v2` in hyperparameters
 - Huggingface push to hub now accepts a `--n-timesteps` argument to adjust the length of the video
 - Fixed `record_video` steps (before it was stepping in a closed env)
->>>>>>> 27e081eb
+
 
 ## Release 1.8.0 (2023-04-07)
 
