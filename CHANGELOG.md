<<<<<<< HEAD
## Pre-Release 0.11.0 (2021-02-27)
=======
## Pre-Release 0.11.0a8 (WIP)
>>>>>>> f2234409

### Breaking Changes
- Removed `LinearNormalActionNoise`
- Evaluation is now deterministic by default, except for Atari games
- `sb3_contrib` is now required
- `TimeFeatureWrapper` was moved to the contrib repo
<<<<<<< HEAD
- Replaced old `plot_train.py` script with updated `plot_training_success.py`
=======
- Renamed ``n_episodes_rollout`` to ``train_freq`` tuple to match latest version of SB3
>>>>>>> f2234409

### New Features
- Added option to choose which `VecEnv` class to use for multiprocessing
- Added hyperparameter optimization support for `TQC`
- Added support for `QR-DQN` from SB3 contrib

### Bug fixes
- Improved detection of Atari games
- Fix potential bug in plotting script when there is not enough timesteps
- Fixed a bug when using HER + DQN/TQC for hyperparam optimization

### Documentation
- Improved documentation (@cboettig)

### Other
- Refactored train script, now uses a `ExperimentManager` class
- Replaced `make_env` with SB3 built-in `make_vec_env`
- Add more type hints (`utils/utils.py` done)
- Use f-strings when possible
- Changed `PPO` atari hyperparameters (removed vf clipping)
- Changed `A2C` atari hyperparameters (eps value of the optimizer)
- Updated benchmark script
- Updated hyperparameter optim search space (commented gSDE for A2C/PPO)
- Updated `DQN` hyperparameters for CartPole
- Do not wrap channel-first image env (now natively supported by SB3)
- Removed hack to log success rate
- Simplify plot script

## Pre-Release 0.10.0 (2020-10-28)

### Breaking Changes

### New Features
- Added support for `HER`
- Added low-pass filter wrappers in `utils/wrappers.py`
- Added `TQC` support, implementation from sb3-contrib

### Bug fixes
- Fixed `TimeFeatureWrapper` inferring max timesteps
- Fixed ``flatten_dict_observations`` in `utils/utils.py` for recent Gym versions (@ManifoldFR)
- `VecNormalize` now takes `gamma` hyperparameter into account
- Fix loading of `VecNormalize` when continuing training or using trained agent

### Documentation

### Other
- Added tests for the wrappers
- Updated plotting script


## Release 0.8.0 (2020-08-04)

### Breaking Changes

### New Features
- Distributed optimization (@SammyRamone)
- Added ``--load-checkpoints`` to load particular checkpoints
- Added ``--num-threads`` to enjoy script
- Added DQN support
- Added saving of command line args (@SammyRamone)
- Added DDPG support
- Added version
- Added ``RMSpropTFLike`` support

### Bug fixes
- Fixed optuna warning (@SammyRamone)
- Fixed `--save-freq` which was not taking parallel env into account
- Set `buffer_size` to 1 when testing an Off-Policy model (e.g. SAC/DQN) to avoid memory allocation issue
- Fixed seed at load time for `enjoy.py`
- Non-deterministic eval when doing hyperparameter optimization on atari games
- Use 'maximize' for hyperparameter optimization (@SammyRamone)
- Fixed a bug where reward where not normalized when doing hyperparameter optimization (@caburu)
- Removed `nminibatches` from `ppo.yml` for `MountainCar-v0` and `Acrobot-v1`. (@blurLake)
- Fixed `--save-replay-buffer` to be compatible with latest SB3 version
- Close environment at the end of training
- Updated DQN hyperparameters on simpler gym env (due to an update in the implementation)

### Documentation

### Other
- Reformat `enjoy.py`, `test_enjoy.py`, `test_hyperparams_opt.py`, `test_train.py`, `train.py`, `callbacks.py`, `hyperparams_opt.py`, `utils.py`, `wrappers.py` (@salmannotkhan)
- Reformat `record_video.py` (@salmannotkhan)
- Added codestyle check `make lint` using flake8
- Reformat `benchmark.py` (@salmannotkhan)
- Added github ci
- Fixes most linter warnings
- Now using black and isort for auto-formatting
- Updated plots<|MERGE_RESOLUTION|>--- conflicted
+++ resolved
@@ -1,19 +1,12 @@
-<<<<<<< HEAD
 ## Pre-Release 0.11.0 (2021-02-27)
-=======
-## Pre-Release 0.11.0a8 (WIP)
->>>>>>> f2234409
 
 ### Breaking Changes
 - Removed `LinearNormalActionNoise`
 - Evaluation is now deterministic by default, except for Atari games
 - `sb3_contrib` is now required
 - `TimeFeatureWrapper` was moved to the contrib repo
-<<<<<<< HEAD
 - Replaced old `plot_train.py` script with updated `plot_training_success.py`
-=======
 - Renamed ``n_episodes_rollout`` to ``train_freq`` tuple to match latest version of SB3
->>>>>>> f2234409
 
 ### New Features
 - Added option to choose which `VecEnv` class to use for multiprocessing
