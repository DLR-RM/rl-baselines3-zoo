--- conflicted
+++ resolved
@@ -36,12 +36,9 @@
 - Fixed atari-py version (ROM missing in newest release)
 - Updated `SAC` and `TD3` search spaces
 - Cleanup eval_freq documentation and variable name changes (@justinkterry)
-<<<<<<< HEAD
 - Add clarifying print statement when printing saved hyperparameters during optimization (@justinkterry)
 - Clarify n_evaluations help text (@justinkterry)
-=======
 - Simplified hyperparameters files making use of defaults
->>>>>>> 1159e284
 
 ## Release 1.0 (2021-03-17)
 
