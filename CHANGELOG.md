## Release 1.1.0a6 (WIP)

### Breaking Changes
<<<<<<< HEAD
- Upgrade to SB3 >= 1.1.0a6
- Upgrade to sb3-contrib >= 1.1.0a6
- Add timeout handling (cf SB3 doc)
- `HER` is now a replay buffer class and no more an algorithm
=======
- Removed `PlotNoiseRatioCallback`
- Removed `PlotActionWrapper`
>>>>>>> aa6d934a

### New Features
- Add support for recording videos of best models and checkpoints (@mcres)
- Add support for recording videos of training experiments (@mcres)
- Add support for dictionary observations

### Bug fixes
- Fixed video rendering for PyBullet envs on Linux
- Fixed `get_latest_run_id()` so it works in Windows too (@NicolasHaeffner)

### Documentation

### Other
- Added `is_bullet()` to `ExperimentManager`
- Simplify `close()` for the enjoy script
- Updated docker image to include latest black version
- Updated TD3 Walker2D model (thanks @modanesh)
- Fixed typo in plot title (@scottemmons)

## Release 1.0 (2021-03-17)

### Breaking Changes
- Upgrade to SB3 >= 1.0
- Upgrade to sb3-contrib >= 1.0

### New Features
- Added 100+ trained agents + benchmark file
- Add support for loading saved model under python 3.8+ (no retraining possible)
- Added Robotics pre-trained agents (@sgillen)

### Bug fixes
- Bug fixes for `HER` handling action noise
- Fixed double reset bug with `HER` and enjoy script

### Documentation
- Added doc about plotting scripts

### Other
- Updated `HER` hyperparameters

## Pre-Release 0.11.1 (2021-02-27)

### Breaking Changes
- Removed `LinearNormalActionNoise`
- Evaluation is now deterministic by default, except for Atari games
- `sb3_contrib` is now required
- `TimeFeatureWrapper` was moved to the contrib repo
- Replaced old `plot_train.py` script with updated `plot_training_success.py`
- Renamed ``n_episodes_rollout`` to ``train_freq`` tuple to match latest version of SB3

### New Features
- Added option to choose which `VecEnv` class to use for multiprocessing
- Added hyperparameter optimization support for `TQC`
- Added support for `QR-DQN` from SB3 contrib

### Bug fixes
- Improved detection of Atari games
- Fix potential bug in plotting script when there is not enough timesteps
- Fixed a bug when using HER + DQN/TQC for hyperparam optimization

### Documentation
- Improved documentation (@cboettig)

### Other
- Refactored train script, now uses a `ExperimentManager` class
- Replaced `make_env` with SB3 built-in `make_vec_env`
- Add more type hints (`utils/utils.py` done)
- Use f-strings when possible
- Changed `PPO` atari hyperparameters (removed vf clipping)
- Changed `A2C` atari hyperparameters (eps value of the optimizer)
- Updated benchmark script
- Updated hyperparameter optim search space (commented gSDE for A2C/PPO)
- Updated `DQN` hyperparameters for CartPole
- Do not wrap channel-first image env (now natively supported by SB3)
- Removed hack to log success rate
- Simplify plot script

## Pre-Release 0.10.0 (2020-10-28)

### Breaking Changes

### New Features
- Added support for `HER`
- Added low-pass filter wrappers in `utils/wrappers.py`
- Added `TQC` support, implementation from sb3-contrib

### Bug fixes
- Fixed `TimeFeatureWrapper` inferring max timesteps
- Fixed ``flatten_dict_observations`` in `utils/utils.py` for recent Gym versions (@ManifoldFR)
- `VecNormalize` now takes `gamma` hyperparameter into account
- Fix loading of `VecNormalize` when continuing training or using trained agent

### Documentation

### Other
- Added tests for the wrappers
- Updated plotting script


## Release 0.8.0 (2020-08-04)

### Breaking Changes

### New Features
- Distributed optimization (@SammyRamone)
- Added ``--load-checkpoints`` to load particular checkpoints
- Added ``--num-threads`` to enjoy script
- Added DQN support
- Added saving of command line args (@SammyRamone)
- Added DDPG support
- Added version
- Added ``RMSpropTFLike`` support

### Bug fixes
- Fixed optuna warning (@SammyRamone)
- Fixed `--save-freq` which was not taking parallel env into account
- Set `buffer_size` to 1 when testing an Off-Policy model (e.g. SAC/DQN) to avoid memory allocation issue
- Fixed seed at load time for `enjoy.py`
- Non-deterministic eval when doing hyperparameter optimization on atari games
- Use 'maximize' for hyperparameter optimization (@SammyRamone)
- Fixed a bug where reward where not normalized when doing hyperparameter optimization (@caburu)
- Removed `nminibatches` from `ppo.yml` for `MountainCar-v0` and `Acrobot-v1`. (@blurLake)
- Fixed `--save-replay-buffer` to be compatible with latest SB3 version
- Close environment at the end of training
- Updated DQN hyperparameters on simpler gym env (due to an update in the implementation)

### Documentation

### Other
- Reformat `enjoy.py`, `test_enjoy.py`, `test_hyperparams_opt.py`, `test_train.py`, `train.py`, `callbacks.py`, `hyperparams_opt.py`, `utils.py`, `wrappers.py` (@salmannotkhan)
- Reformat `record_video.py` (@salmannotkhan)
- Added codestyle check `make lint` using flake8
- Reformat `benchmark.py` (@salmannotkhan)
- Added github ci
- Fixes most linter warnings
- Now using black and isort for auto-formatting
- Updated plots<|MERGE_RESOLUTION|>--- conflicted
+++ resolved
@@ -1,20 +1,18 @@
 ## Release 1.1.0a6 (WIP)
 
 ### Breaking Changes
-<<<<<<< HEAD
 - Upgrade to SB3 >= 1.1.0a6
 - Upgrade to sb3-contrib >= 1.1.0a6
 - Add timeout handling (cf SB3 doc)
 - `HER` is now a replay buffer class and no more an algorithm
-=======
 - Removed `PlotNoiseRatioCallback`
 - Removed `PlotActionWrapper`
->>>>>>> aa6d934a
 
 ### New Features
 - Add support for recording videos of best models and checkpoints (@mcres)
 - Add support for recording videos of training experiments (@mcres)
 - Add support for dictionary observations
+- Added experimental parallel training (with `utils.callbacks.ParallelTrainCallback`)
 
 ### Bug fixes
 - Fixed video rendering for PyBullet envs on Linux
