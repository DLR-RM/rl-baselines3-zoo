## Release 1.7.0a11 (WIP)

### Breaking Changes
- `--yaml-file` argument was renamed to `-conf` (`--conf-file`) as now python file are supported too
- Upgraded to SB3 >= 1.7.0a11

### New Features
- Specifying custom policies in yaml file is now supported (@Rick-v-E)
- Added ``monitor_kwargs`` parameter
- Handle the `env_kwargs` of `render:True` under the hood for panda-gym v1 envs in `enjoy` replay to match visualzation behavior of other envs
- Added support for python config file
- Tuned hyperparameters for PPO on Swimmer

### Bug fixes
- Allow `python -m rl_zoo3.cli` to be called directly
- Fixed a bug where custom environments were not found despite passing ``--gym-package`` when using subprocesses
- Fixed TRPO hyperparameters for MinitaurBulletEnv-v0, MinitaurBulletDuckEnv-v0, HumanoidBulletEnv-v0, InvertedDoublePendulumBulletEnv-v0 and InvertedPendulumSwingupBulletEnv

### Documentation

### Other
- `scripts/plot_train.py` plots models such that newer models appear on top of older ones.
<<<<<<< HEAD
- Standardized the use of ``from gym import spaces``
=======
- Added additional type checking using mypy
>>>>>>> 1aa06443


## Release 1.6.3 (2022-10-13)

### Breaking Changes

### New Features

### Bug fixes
- `python3 -m rl_zoo3.train` now works as expected

### Documentation
- Added instructions and examples on passing arguments in an interactive session (@richter43)

### Other
- Used issue forms instead of issue templates


## Release 1.6.2.post2 (2022-10-10)

### Breaking Changes
- RL Zoo is now a python package
- low pass filter was removed
- Upgraded to Stable-Baselines3 (SB3) >= 1.6.2
- Upgraded to sb3-contrib >= 1.6.2
- Use now built-in SB3 `ProgressBarCallback` instead of `TQDMCallback`

### New Features
- RL Zoo cli: `rl_zoo3 train` and `rl_zoo3 enjoy`

### Bug fixes

### Documentation

### Other

## Release 1.6.1 (2022-09-30)

**Progress bar and custom yaml file**

### Breaking Changes
- Upgraded to Stable-Baselines3 (SB3) >= 1.6.1
- Upgraded to sb3-contrib >= 1.6.1

### New Features
- Added `--yaml-file` argument option for `train.py` to read hyperparameters from custom yaml files (@JohannesUl)

### Bug fixes
- Added `custom_object` parameter on record_video.py (@Affonso-Gui)
- Changed `optimize_memory_usage` to `False` for DQN/QR-DQN on record_video.py (@Affonso-Gui)
- In `ExperimentManager` `_maybe_normalize` set `training` to `False` for eval envs,
  to prevent normalization stats from being updated in eval envs (e.g. in EvalCallback) (@pchalasani).
- Only one env is used to get the action space while optimizing hyperparameters and it is correctly closed (@SammyRamone)
- Added progress bar via the `-P` argument using tqdm and rich

### Documentation

### Other

## Release 1.6.0 (2022-08-05)

**RecurrentPPO (ppo_lstm) and Huggingface integration**

### Breaking Changes
- Change default value for number of hyperparameter optimization trials from 10 to 500. (@ernestum)
- Derive number of intermediate pruning evaluations from number of time steps (1 evaluation per 100k time steps.) (@ernestum)
- Updated default --eval-freq from 10k to 25k steps
- Update default horizon to 2 for the `HistoryWrapper`
- Upgrade to Stable-Baselines3 (SB3) >= 1.6.0
- Upgrade to sb3-contrib >= 1.6.0

### New Features
- Support setting PyTorch's device with thye `--device` flag (@gregwar)
- Add `--max-total-trials` parameter to help with distributed optimization. (@ernestum)
- Added `vec_env_wrapper` support in the config (works the same as `env_wrapper`)
- Added Huggingface hub integration
- Added `RecurrentPPO` support (aka `ppo_lstm`)
- Added autodownload for "official" sb3 models from the hub
- Added Humanoid-v3, Ant-v3, Walker2d-v3 models for A2C (@pseudo-rnd-thoughts)
- Added MsPacman models

### Bug fixes
- Fix `Reacher-v3` name in PPO hyperparameter file
- Pinned ale-py==0.7.4 until new SB3 version is released
- Fix enjoy / record videos with LSTM policy
- Fix bug with environments that have a slash in their name (@ernestum)
- Changed `optimize_memory_usage` to `False` for DQN/QR-DQN on Atari games,
  if you want to save RAM, you need to deactivate `handle_timeout_termination`
  in the `replay_buffer_kwargs`

### Documentation

### Other
- When pruner is set to `"none"`, use `NopPruner` instead of diverted `MedianPruner` (@qgallouedec)

## Release 1.5.0 (2022-03-25)

**Support for Weight and Biases experiment tracking**

### Breaking Changes
- Upgrade to Stable-Baselines3 (SB3) >= 1.5.0
- Upgrade to sb3-contrib >= 1.5.0
- Upgraded to gym 0.21

### New Features
- Verbose mode for each trial (when doing hyperparam optimization) can now be activated using the debug mode (verbose == 2)
- Support experiment tracking via Weights and Biases via the `--track` flag (@vwxyzjn)
- Support tracking raw episodic stats via `RawStatisticsCallback` (@vwxyzjn, see https://github.com/DLR-RM/rl-baselines3-zoo/pull/216)

### Bug fixes
- Policies saved during during optimization with distributed Optuna load on new systems (@jkterry)
- Fixed script for recording video that was not up to date with the enjoy script

### Documentation

### Other

## Release 1.4.0 (2022-01-19)

### Breaking Changes
- Dropped python 3.6 support
- Upgrade to Stable-Baselines3 (SB3) >= 1.4.0
- Upgrade to sb3-contrib >= 1.4.0

### New Features
- Added mujoco hyperparameters
- Added MuJoCo pre-trained agents
- Added script to parse best hyperparameters of an optuna study
- Added TRPO support
- Added ARS support and pre-trained agents

### Bug fixes

### Documentation
- Replace front image

### Other


## Release 1.3.0 (2021-10-23)

**rliable plots and bug fixes**

**WARNING: This version will be the last one supporting Python 3.6 (end of life in Dec 2021). We highly recommended you to upgrade to Python >= 3.7.**

### Breaking Changes
- Upgrade to panda-gym 1.1.1
- Upgrade to Stable-Baselines3 (SB3) >= 1.3.0
- Upgrade to sb3-contrib >= 1.3.0

### New Features
- Added support for using rliable for performance comparison

### Bug fixes
- Fix training with Dict obs and channel last images

### Documentation

### Other
- Updated docker image
- constrained gym version: gym>=0.17,<0.20
- Better hyperparameters for A2C/PPO on Pendulum

## Release 1.2.0 (2021-09-08)

### Breaking Changes
- Upgrade to Stable-Baselines3 (SB3) >= 1.2.0
- Upgrade to sb3-contrib >= 1.2.0

### New Features
- Added support for Python 3.10

### Bug fixes
- Fix `--load-last-checkpoint` (@SammyRamone)
- Fix `TypeError` for `gym.Env` class entry points in `ExperimentManager` (@schuderer)
- Fix usage of callbacks during hyperparameter optimization (@SammyRamone)

### Documentation

### Other
- Added python 3.9 to Github CI
- Increased DQN replay buffer size for Atari games (@nikhilrayaprolu)

## Release 1.1.0 (2021-07-01)

### Breaking Changes
- Upgrade to Stable-Baselines3 (SB3) >= 1.1.0
- Upgrade to sb3-contrib >= 1.1.0
- Add timeout handling (cf SB3 doc)
- `HER` is now a replay buffer class and no more an algorithm
- Removed `PlotNoiseRatioCallback`
- Removed `PlotActionWrapper`
- Changed `'lr'` key in Optuna param dict to `'learning_rate'` so the dict can be directly passed to SB3 methods (@jkterry)

### New Features
- Add support for recording videos of best models and checkpoints (@mcres)
- Add support for recording videos of training experiments (@mcres)
- Add support for dictionary observations
- Added experimental parallel training (with `utils.callbacks.ParallelTrainCallback`)
- Added support for using multiple envs for evaluation
- Added `--load-last-checkpoint` option for the enjoy script
- Save Optuna study object at the end of hyperparameter optimization and plot the results (`plotly` package required)
- Allow to pass multiple folders to `scripts/plot_train.py`
- Flag to save logs and optimal policies from each training run (@jkterry)

### Bug fixes
- Fixed video rendering for PyBullet envs on Linux
- Fixed `get_latest_run_id()` so it works in Windows too (@NicolasHaeffner)
- Fixed video record when using `HER` replay buffer

### Documentation
- Updated README (dict obs are now supported)

### Other
- Added `is_bullet()` to `ExperimentManager`
- Simplify `close()` for the enjoy script
- Updated docker image to include latest black version
- Updated TD3 Walker2D model (thanks @modanesh)
- Fixed typo in plot title (@scottemmons)
- Minimum cloudpickle version added to `requirements.txt` (@amy12xx)
- Fixed atari-py version (ROM missing in newest release)
- Updated `SAC` and `TD3` search spaces
- Cleanup eval_freq documentation and variable name changes (@jkterry)
- Add clarifying print statement when printing saved hyperparameters during optimization (@jkterry)
- Clarify n_evaluations help text (@jkterry)
- Simplified hyperparameters files making use of defaults
- Added new TQC+HER agents
- Add `panda-gym` environments (@qgallouedec)

## Release 1.0 (2021-03-17)

### Breaking Changes
- Upgrade to SB3 >= 1.0
- Upgrade to sb3-contrib >= 1.0

### New Features
- Added 100+ trained agents + benchmark file
- Add support for loading saved model under python 3.8+ (no retraining possible)
- Added Robotics pre-trained agents (@sgillen)

### Bug fixes
- Bug fixes for `HER` handling action noise
- Fixed double reset bug with `HER` and enjoy script

### Documentation
- Added doc about plotting scripts

### Other
- Updated `HER` hyperparameters

## Pre-Release 0.11.1 (2021-02-27)

### Breaking Changes
- Removed `LinearNormalActionNoise`
- Evaluation is now deterministic by default, except for Atari games
- `sb3_contrib` is now required
- `TimeFeatureWrapper` was moved to the contrib repo
- Replaced old `plot_train.py` script with updated `plot_training_success.py`
- Renamed ``n_episodes_rollout`` to ``train_freq`` tuple to match latest version of SB3

### New Features
- Added option to choose which `VecEnv` class to use for multiprocessing
- Added hyperparameter optimization support for `TQC`
- Added support for `QR-DQN` from SB3 contrib

### Bug fixes
- Improved detection of Atari games
- Fix potential bug in plotting script when there is not enough timesteps
- Fixed a bug when using HER + DQN/TQC for hyperparam optimization

### Documentation
- Improved documentation (@cboettig)

### Other
- Refactored train script, now uses a `ExperimentManager` class
- Replaced `make_env` with SB3 built-in `make_vec_env`
- Add more type hints (`utils/utils.py` done)
- Use f-strings when possible
- Changed `PPO` atari hyperparameters (removed vf clipping)
- Changed `A2C` atari hyperparameters (eps value of the optimizer)
- Updated benchmark script
- Updated hyperparameter optim search space (commented gSDE for A2C/PPO)
- Updated `DQN` hyperparameters for CartPole
- Do not wrap channel-first image env (now natively supported by SB3)
- Removed hack to log success rate
- Simplify plot script

## Pre-Release 0.10.0 (2020-10-28)

### Breaking Changes

### New Features
- Added support for `HER`
- Added low-pass filter wrappers in `utils/wrappers.py`
- Added `TQC` support, implementation from sb3-contrib

### Bug fixes
- Fixed `TimeFeatureWrapper` inferring max timesteps
- Fixed ``flatten_dict_observations`` in `utils/utils.py` for recent Gym versions (@ManifoldFR)
- `VecNormalize` now takes `gamma` hyperparameter into account
- Fix loading of `VecNormalize` when continuing training or using trained agent

### Documentation

### Other
- Added tests for the wrappers
- Updated plotting script


## Release 0.8.0 (2020-08-04)

### Breaking Changes

### New Features
- Distributed optimization (@SammyRamone)
- Added ``--load-checkpoints`` to load particular checkpoints
- Added ``--num-threads`` to enjoy script
- Added DQN support
- Added saving of command line args (@SammyRamone)
- Added DDPG support
- Added version
- Added ``RMSpropTFLike`` support

### Bug fixes
- Fixed optuna warning (@SammyRamone)
- Fixed `--save-freq` which was not taking parallel env into account
- Set `buffer_size` to 1 when testing an Off-Policy model (e.g. SAC/DQN) to avoid memory allocation issue
- Fixed seed at load time for `enjoy.py`
- Non-deterministic eval when doing hyperparameter optimization on atari games
- Use 'maximize' for hyperparameter optimization (@SammyRamone)
- Fixed a bug where reward where not normalized when doing hyperparameter optimization (@caburu)
- Removed `nminibatches` from `ppo.yml` for `MountainCar-v0` and `Acrobot-v1`. (@blurLake)
- Fixed `--save-replay-buffer` to be compatible with latest SB3 version
- Close environment at the end of training
- Updated DQN hyperparameters on simpler gym env (due to an update in the implementation)

### Documentation

### Other
- Reformat `enjoy.py`, `test_enjoy.py`, `test_hyperparams_opt.py`, `test_train.py`, `train.py`, `callbacks.py`, `hyperparams_opt.py`, `utils.py`, `wrappers.py` (@salmannotkhan)
- Reformat `record_video.py` (@salmannotkhan)
- Added codestyle check `make lint` using flake8
- Reformat `benchmark.py` (@salmannotkhan)
- Added github ci
- Fixes most linter warnings
- Now using black and isort for auto-formatting
- Updated plots<|MERGE_RESOLUTION|>--- conflicted
+++ resolved
@@ -20,11 +20,8 @@
 
 ### Other
 - `scripts/plot_train.py` plots models such that newer models appear on top of older ones.
-<<<<<<< HEAD
+- Added additional type checking using mypy
 - Standardized the use of ``from gym import spaces``
-=======
-- Added additional type checking using mypy
->>>>>>> 1aa06443
 
 
 ## Release 1.6.3 (2022-10-13)
