--- conflicted
+++ resolved
@@ -1,29 +1,18 @@
 ## Release 1.1.0a6 (WIP)
 
 ### Breaking Changes
-<<<<<<< HEAD
-- Removed `PlotNoiseRatioCallback`
-- Removed `PlotActionWrapper`
-=======
->>>>>>> 6af373e5
 - Upgrade to SB3 >= 1.1.0a6
 - Upgrade to sb3-contrib >= 1.1.0a6
 - Add timeout handling (cf SB3 doc)
 - `HER` is now a replay buffer class and no more an algorithm
-<<<<<<< HEAD
-=======
 - Removed `PlotNoiseRatioCallback`
 - Removed `PlotActionWrapper`
->>>>>>> 6af373e5
 
 ### New Features
 - Add support for recording videos of best models and checkpoints (@mcres)
 - Add support for recording videos of training experiments (@mcres)
 - Add support for dictionary observations
-<<<<<<< HEAD
-=======
 - Added experimental parallel training (with `utils.callbacks.ParallelTrainCallback`)
->>>>>>> 6af373e5
 
 ### Bug fixes
 - Fixed video rendering for PyBullet envs on Linux
