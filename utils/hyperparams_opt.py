from typing import Any, Dict

import numpy as np
import optuna
from stable_baselines3.common.noise import NormalActionNoise, OrnsteinUhlenbeckActionNoise
from torch import nn as nn

from utils import linear_schedule

def sample_ppo_params(trial: optuna.Trial) -> Dict[str, Any]:
    """
    Sampler for PPO hyperparams.

    :param trial:
    :return:
    """
    batch_size = trial.suggest_categorical("batch_size", [16, 32, 64, 128, 256, 512])
    n_steps = trial.suggest_categorical("n_steps", [32, 64, 128, 256, 512])
    gamma = trial.suggest_categorical("gamma", [0.9, 0.95, 0.98, 0.99, 0.995, 0.999, 0.9999])
<<<<<<< HEAD
    learning_rate = trial.suggest_loguniform("lr", 1e-5, .1)
=======
    learning_rate = trial.suggest_loguniform("learning_rate", 1e-5, 1)
>>>>>>> 96f1a59b
    lr_schedule = "constant"
    # Uncomment to enable learning rate schedule
    # lr_schedule = trial.suggest_categorical('lr_schedule', ['linear', 'constant'])
    ent_coef = trial.suggest_loguniform("ent_coef", 0.00000001, 0.1)
    clip_range = trial.suggest_categorical("clip_range", [0.1, 0.2, 0.3, 0.4])
    n_epochs = trial.suggest_categorical("n_epochs", [1, 5, 10, 20])
    gae_lambda = trial.suggest_categorical("gae_lambda", [0.8, 0.9, 0.92, 0.95, 0.98, 0.99, 1.0])
    max_grad_norm = trial.suggest_categorical("max_grad_norm", [0.3, 0.5, 0.6, 0.7, 0.8, 0.9, 1, 2, 5])
    vf_coef = trial.suggest_uniform("vf_coef", 0, 1)
    # net_arch = trial.suggest_categorical("net_arch", ["small", "medium"])
    # Uncomment for gSDE (continuous actions)
    # log_std_init = trial.suggest_uniform("log_std_init", -4, 1)
    # Uncomment for gSDE (continuous action)
    # sde_sample_freq = trial.suggest_categorical("sde_sample_freq", [-1, 8, 16, 32, 64, 128, 256])
    # Orthogonal initialization
    # ortho_init = False
    # ortho_init = trial.suggest_categorical('ortho_init', [False, True])
    # activation_fn = trial.suggest_categorical('activation_fn', ['tanh', 'relu', 'elu', 'leaky_relu'])
    # activation_fn = trial.suggest_categorical("activation_fn", ["tanh", "relu"])

    # TODO: account when using multiple envs
    if batch_size > n_steps:
        batch_size = n_steps

    if lr_schedule == "linear":
        learning_rate = linear_schedule(learning_rate)

    # Independent networks usually work best
    # when not working with images
    """
    net_arch = {
        "small": [dict(pi=[64, 64], vf=[64, 64])],
        "medium": [dict(pi=[256, 256], vf=[256, 256])],
    }[net_arch]
    """

    # activation_fn = {"tanh": nn.Tanh, "relu": nn.ReLU, "elu": nn.ELU, "leaky_relu": nn.LeakyReLU}[activation_fn]

    return {
        "n_steps": n_steps,
        "batch_size": batch_size,
        "gamma": gamma,
        "learning_rate": learning_rate,
        "ent_coef": ent_coef,
        "clip_range": clip_range,
        "n_epochs": n_epochs,
        "gae_lambda": gae_lambda,
        "max_grad_norm": max_grad_norm,
        "vf_coef": vf_coef,
        # "sde_sample_freq": sde_sample_freq,
        "policy": "CnnPolicy"
    }


def sample_a2c_params(trial: optuna.Trial) -> Dict[str, Any]:
    """
    Sampler for A2C hyperparams.

    :param trial:
    :return:
    """
    gamma = trial.suggest_categorical("gamma", [0.9, 0.95, 0.98, 0.99, 0.995, 0.999, 0.9999])
    normalize_advantage = trial.suggest_categorical("normalize_advantage", [False, True])
    max_grad_norm = trial.suggest_categorical("max_grad_norm", [0.3, 0.5, 0.6, 0.7, 0.8, 0.9, 1, 2, 5])
    # Toggle PyTorch RMS Prop (different from TF one, cf doc)
    use_rms_prop = trial.suggest_categorical("use_rms_prop", [False, True])
    gae_lambda = trial.suggest_categorical("gae_lambda", [0.8, 0.9, 0.92, 0.95, 0.98, 0.99, 1.0])
    n_steps = trial.suggest_categorical("n_steps", [8, 16, 32, 64, 128, 256, 512, 1024, 2048])
    lr_schedule = trial.suggest_categorical("lr_schedule", ["linear", "constant"])
    learning_rate = trial.suggest_loguniform("learning_rate", 1e-5, 1)
    ent_coef = trial.suggest_loguniform("ent_coef", 0.00000001, 0.1)
    vf_coef = trial.suggest_uniform("vf_coef", 0, 1)
    # Uncomment for gSDE (continuous actions)
    # log_std_init = trial.suggest_uniform("log_std_init", -4, 1)
    ortho_init = trial.suggest_categorical("ortho_init", [False, True])
    # net_arch = trial.suggest_categorical("net_arch", ["small", "medium"])
    # sde_net_arch = trial.suggest_categorical("sde_net_arch", [None, "tiny", "small"])
    # full_std = trial.suggest_categorical("full_std", [False, True])
    # activation_fn = trial.suggest_categorical('activation_fn', ['tanh', 'relu', 'elu', 'leaky_relu'])
    # activation_fn = trial.suggest_categorical("activation_fn", ["tanh", "relu"])

    if lr_schedule == "linear":
        learning_rate = linear_schedule(learning_rate)
    """
    net_arch = {
        "small": [dict(pi=[64, 64], vf=[64, 64])],
        "medium": [dict(pi=[256, 256], vf=[256, 256])],
    }[net_arch]
    """

    # sde_net_arch = {
    #     None: None,
    #     "tiny": [64],
    #     "small": [64, 64],
    # }[sde_net_arch]

    # activation_fn = {"tanh": nn.Tanh, "relu": nn.ReLU, "elu": nn.ELU, "leaky_relu": nn.LeakyReLU}[activation_fn]

    return {
        "n_steps": n_steps,
        "gamma": gamma,
        "gae_lambda": gae_lambda,
        "learning_rate": learning_rate,
        "ent_coef": ent_coef,
        "normalize_advantage": normalize_advantage,
        "max_grad_norm": max_grad_norm,
        "use_rms_prop": use_rms_prop,
        "vf_coef": vf_coef,
        "poliyc": CnnPolicy,
    }


def sample_sac_params(trial: optuna.Trial) -> Dict[str, Any]:
    """
    Sampler for SAC hyperparams.

    :param trial:
    :return:
    """
    gamma = trial.suggest_categorical("gamma", [0.9, 0.95, 0.98, 0.99, 0.995, 0.999, 0.9999])
    learning_rate = trial.suggest_loguniform("learning_rate", 1e-5, 1)
    batch_size = trial.suggest_categorical("batch_size", [16, 32, 64, 128, 256, 512, 1024, 2048])
    buffer_size = trial.suggest_categorical("buffer_size", [int(1e4), int(1e5), int(1e6)])
    learning_starts = trial.suggest_categorical("learning_starts", [0, 1000, 10000, 20000])
    # train_freq = trial.suggest_categorical('train_freq', [1, 10, 100, 300])
    train_freq = trial.suggest_categorical("train_freq", [1, 4, 8, 16, 32, 64, 128, 256, 512])
    # Polyak coeff
    tau = trial.suggest_categorical("tau", [0.001, 0.005, 0.01, 0.02, 0.05, 0.08])
    # gradient_steps takes too much time
    # gradient_steps = trial.suggest_categorical('gradient_steps', [1, 100, 300])
    gradient_steps = train_freq
    # ent_coef = trial.suggest_categorical('ent_coef', ['auto', 0.5, 0.1, 0.05, 0.01, 0.0001])
    ent_coef = "auto"
    # You can comment that out when not using gSDE
    log_std_init = trial.suggest_uniform("log_std_init", -4, 1)
    # NOTE: Add "verybig" to net_arch when tuning HER
    net_arch = trial.suggest_categorical("net_arch", ["small", "medium", "big"])
    # activation_fn = trial.suggest_categorical('activation_fn', [nn.Tanh, nn.ReLU, nn.ELU, nn.LeakyReLU])

    net_arch = {
        "small": [64, 64],
        "medium": [256, 256],
        "big": [400, 300],
        # Uncomment for tuning HER
        # "large": [256, 256, 256],
        # "verybig": [512, 512, 512],
    }[net_arch]

    target_entropy = "auto"
    # if ent_coef == 'auto':
    #     # target_entropy = trial.suggest_categorical('target_entropy', ['auto', 5, 1, 0, -1, -5, -10, -20, -50])
    #     target_entropy = trial.suggest_uniform('target_entropy', -10, 10)

    hyperparams = {
        "gamma": gamma,
        "learning_rate": learning_rate,
        "batch_size": batch_size,
        "buffer_size": buffer_size,
        "learning_starts": learning_starts,
        "train_freq": train_freq,
        "gradient_steps": gradient_steps,
        "ent_coef": ent_coef,
        "tau": tau,
        "target_entropy": target_entropy,
        "policy_kwargs": dict(log_std_init=log_std_init, net_arch=net_arch),
    }

    if trial.using_her_replay_buffer:
        hyperparams = sample_her_params(trial, hyperparams)

    return hyperparams


def sample_td3_params(trial: optuna.Trial) -> Dict[str, Any]:
    """
    Sampler for TD3 hyperparams.

    :param trial:
    :return:
    """
    gamma = trial.suggest_categorical("gamma", [0.9, 0.95, 0.98, 0.99, 0.995, 0.999, 0.9999])
    learning_rate = trial.suggest_loguniform("learning_rate", 1e-5, 1)
    batch_size = trial.suggest_categorical("batch_size", [16, 32, 64, 100, 128, 256, 512, 1024, 2048])
    buffer_size = trial.suggest_categorical("buffer_size", [int(1e4), int(1e5), int(1e6)])
    # Polyak coeff
    tau = trial.suggest_categorical("tau", [0.001, 0.005, 0.01, 0.02, 0.05, 0.08])

    train_freq = trial.suggest_categorical("train_freq", [1, 4, 8, 16, 32, 64, 128, 256, 512])
    gradient_steps = train_freq

    noise_type = trial.suggest_categorical("noise_type", ["ornstein-uhlenbeck", "normal", None])
    noise_std = trial.suggest_uniform("noise_std", 0, 1)

    # NOTE: Add "verybig" to net_arch when tuning HER
    net_arch = trial.suggest_categorical("net_arch", ["small", "medium", "big"])
    # activation_fn = trial.suggest_categorical('activation_fn', [nn.Tanh, nn.ReLU, nn.ELU, nn.LeakyReLU])

    net_arch = {
        "small": [64, 64],
        "medium": [256, 256],
        "big": [400, 300],
        # Uncomment for tuning HER
        # "verybig": [256, 256, 256],
    }[net_arch]

    hyperparams = {
        "gamma": gamma,
        "learning_rate": learning_rate,
        "batch_size": batch_size,
        "buffer_size": buffer_size,
        "train_freq": train_freq,
        "gradient_steps": gradient_steps,
        "policy_kwargs": dict(net_arch=net_arch),
        "tau": tau,
    }

    if noise_type == "normal":
        hyperparams["action_noise"] = NormalActionNoise(
            mean=np.zeros(trial.n_actions), sigma=noise_std * np.ones(trial.n_actions)
        )
    elif noise_type == "ornstein-uhlenbeck":
        hyperparams["action_noise"] = OrnsteinUhlenbeckActionNoise(
            mean=np.zeros(trial.n_actions), sigma=noise_std * np.ones(trial.n_actions)
        )

    if trial.using_her_replay_buffer:
        hyperparams = sample_her_params(trial, hyperparams)

    return hyperparams


def sample_ddpg_params(trial: optuna.Trial) -> Dict[str, Any]:
    """
    Sampler for DDPG hyperparams.

    :param trial:
    :return:
    """
    gamma = trial.suggest_categorical("gamma", [0.9, 0.95, 0.98, 0.99, 0.995, 0.999, 0.9999])
    learning_rate = trial.suggest_loguniform("learning_rate", 1e-5, 1)
    batch_size = trial.suggest_categorical("batch_size", [16, 32, 64, 100, 128, 256, 512, 1024, 2048])
    buffer_size = trial.suggest_categorical("buffer_size", [int(1e4), int(1e5), int(1e6)])
    # Polyak coeff
    tau = trial.suggest_categorical("tau", [0.001, 0.005, 0.01, 0.02, 0.05, 0.08])

    train_freq = trial.suggest_categorical("train_freq", [1, 4, 8, 16, 32, 64, 128, 256, 512])
    gradient_steps = train_freq

    noise_type = trial.suggest_categorical("noise_type", ["ornstein-uhlenbeck", "normal", None])
    noise_std = trial.suggest_uniform("noise_std", 0, 1)

    # NOTE: Add "verybig" to net_arch when tuning HER (see TD3)
    net_arch = trial.suggest_categorical("net_arch", ["small", "medium", "big"])
    # activation_fn = trial.suggest_categorical('activation_fn', [nn.Tanh, nn.ReLU, nn.ELU, nn.LeakyReLU])

    net_arch = {
        "small": [64, 64],
        "medium": [256, 256],
        "big": [400, 300],
    }[net_arch]

    hyperparams = {
        "gamma": gamma,
        "tau": tau,
        "learning_rate": learning_rate,
        "batch_size": batch_size,
        "buffer_size": buffer_size,
        "train_freq": train_freq,
        "gradient_steps": gradient_steps,
        "policy_kwargs": dict(net_arch=net_arch),
    }

    if noise_type == "normal":
        hyperparams["action_noise"] = NormalActionNoise(
            mean=np.zeros(trial.n_actions), sigma=noise_std * np.ones(trial.n_actions)
        )
    elif noise_type == "ornstein-uhlenbeck":
        hyperparams["action_noise"] = OrnsteinUhlenbeckActionNoise(
            mean=np.zeros(trial.n_actions), sigma=noise_std * np.ones(trial.n_actions)
        )

    if trial.using_her_replay_buffer:
        hyperparams = sample_her_params(trial, hyperparams)

    return hyperparams


def sample_dqn_params(trial: optuna.Trial) -> Dict[str, Any]:
    """
    Sampler for DQN hyperparams.

    :param trial:
    :return:
    """
    gamma = trial.suggest_categorical("gamma", [0.9, 0.95, 0.98, 0.99, 0.995, 0.999, 0.9999])
    learning_rate = trial.suggest_loguniform("learning_rate", 1e-5, 1)
    batch_size = trial.suggest_categorical("batch_size", [16, 32, 64, 100, 128, 256, 512])
    buffer_size = trial.suggest_categorical("buffer_size", [int(1e4), int(5e4), int(1e5), int(1e6)])
    exploration_final_eps = trial.suggest_uniform("exploration_final_eps", 0, 0.2)
    exploration_fraction = trial.suggest_uniform("exploration_fraction", 0, 0.5)
    target_update_interval = trial.suggest_categorical("target_update_interval", [1, 1000, 5000, 10000, 15000, 20000])
    learning_starts = trial.suggest_categorical("learning_starts", [0, 1000, 5000, 10000, 20000])

    train_freq = trial.suggest_categorical("train_freq", [1, 4, 8, 16, 128, 256, 1000])
    subsample_steps = trial.suggest_categorical("subsample_steps", [1, 2, 4, 8])
    gradient_steps = max(train_freq // subsample_steps, 1)

    net_arch = trial.suggest_categorical("net_arch", ["tiny", "small", "medium"])

    net_arch = {"tiny": [64], "small": [64, 64], "medium": [256, 256]}[net_arch]

    hyperparams = {
        "gamma": gamma,
        "learning_rate": learning_rate,
        "batch_size": batch_size,
        "buffer_size": buffer_size,
        "train_freq": train_freq,
        "gradient_steps": gradient_steps,
        "exploration_fraction": exploration_fraction,
        "exploration_final_eps": exploration_final_eps,
        "target_update_interval": target_update_interval,
        "learning_starts": learning_starts,
        "policy_kwargs": dict(net_arch=net_arch),
    }

    if trial.using_her_replay_buffer:
        hyperparams = sample_her_params(trial, hyperparams)

    return hyperparams


def sample_her_params(trial: optuna.Trial, hyperparams: Dict[str, Any]) -> Dict[str, Any]:
    """
    Sampler for HerReplayBuffer hyperparams.

    :param trial:
    :parma hyperparams:
    :return:
    """
    her_kwargs = trial.her_kwargs.copy()
    her_kwargs["n_sampled_goal"] = trial.suggest_int("n_sampled_goal", 1, 5)
    her_kwargs["goal_selection_strategy"] = trial.suggest_categorical(
        "goal_selection_strategy", ["final", "episode", "future"]
    )
    her_kwargs["online_sampling"] = trial.suggest_categorical("online_sampling", [True, False])
    hyperparams["replay_buffer_kwargs"] = her_kwargs
    return hyperparams


def sample_tqc_params(trial: optuna.Trial) -> Dict[str, Any]:
    """
    Sampler for TQC hyperparams.

    :param trial:
    :return:
    """
    # TQC is SAC + Distributional RL
    hyperparams = sample_sac_params(trial)

    n_quantiles = trial.suggest_int("n_quantiles", 5, 50)
    top_quantiles_to_drop_per_net = trial.suggest_int("top_quantiles_to_drop_per_net", 0, n_quantiles - 1)

    hyperparams["policy_kwargs"].update({"n_quantiles": n_quantiles})
    hyperparams["top_quantiles_to_drop_per_net"] = top_quantiles_to_drop_per_net

    return hyperparams


def sample_qrdqn_params(trial: optuna.Trial) -> Dict[str, Any]:
    """
    Sampler for QR-DQN hyperparams.

    :param trial:
    :return:
    """
    # TQC is DQN + Distributional RL
    hyperparams = sample_dqn_params(trial)

    n_quantiles = trial.suggest_int("n_quantiles", 5, 200)
    hyperparams["policy_kwargs"].update({"n_quantiles": n_quantiles})

    return hyperparams


HYPERPARAMS_SAMPLER = {
    "a2c": sample_a2c_params,
    "ddpg": sample_ddpg_params,
    "dqn": sample_dqn_params,
    "qrdqn": sample_qrdqn_params,
    "sac": sample_sac_params,
    "tqc": sample_tqc_params,
    "ppo": sample_ppo_params,
    "td3": sample_td3_params,
}<|MERGE_RESOLUTION|>--- conflicted
+++ resolved
@@ -17,11 +17,7 @@
     batch_size = trial.suggest_categorical("batch_size", [16, 32, 64, 128, 256, 512])
     n_steps = trial.suggest_categorical("n_steps", [32, 64, 128, 256, 512])
     gamma = trial.suggest_categorical("gamma", [0.9, 0.95, 0.98, 0.99, 0.995, 0.999, 0.9999])
-<<<<<<< HEAD
-    learning_rate = trial.suggest_loguniform("lr", 1e-5, .1)
-=======
-    learning_rate = trial.suggest_loguniform("learning_rate", 1e-5, 1)
->>>>>>> 96f1a59b
+    learning_rate = trial.suggest_loguniform("learning_rate", 1e-5, 1)
     lr_schedule = "constant"
     # Uncomment to enable learning rate schedule
     # lr_schedule = trial.suggest_categorical('lr_schedule', ['linear', 'constant'])
@@ -130,7 +126,7 @@
         "max_grad_norm": max_grad_norm,
         "use_rms_prop": use_rms_prop,
         "vf_coef": vf_coef,
-        "poliyc": CnnPolicy,
+        "policy": CnnPolicy,
     }
 
 
