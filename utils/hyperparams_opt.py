import torch.nn as nn
import numpy as np
import optuna
from optuna.pruners import SuccessiveHalvingPruner, MedianPruner
from optuna.samplers import RandomSampler, TPESampler
from optuna.integration.skopt import SkoptSampler
from stable_baselines3.common.noise import NormalActionNoise, OrnsteinUhlenbeckActionNoise
# from stable_baselines3.her import HERGoalEnvWrapper

from .callbacks import TrialEvalCallback
from utils import linear_schedule


def hyperparam_optimization(algo, model_fn, env_fn, n_trials=10, n_timesteps=5000, hyperparams=None,
                            n_jobs=1, sampler_method='random', pruner_method='halving',
                            n_startup_trials=10, n_evaluations=20, n_eval_episodes=5, storage=None, study_name=None,
                            seed=0, verbose=1):
    """
    :param algo: (str)
    :param model_fn: (func) function that is used to instantiate the model
    :param env_fn: (func) function that is used to instantiate the env
    :param n_trials: (int) maximum number of trials for finding the best hyperparams
    :param n_timesteps: (int) maximum number of timesteps per trial
    :param hyperparams: (dict)
    :param n_jobs: (int) number of parallel jobs
    :param sampler_method: (str)
    :param pruner_method: (str)
    :param n_startup_trials: (int)
    :param n_evaluations: (int) Evaluate every 20th of the maximum budget per iteration
    :param n_eval_episodes: (int) Evaluate the model during 5 episodes
    :param seed: (int)
    :param verbose: (int)
    :return: (pd.Dataframe) detailed result of the optimization
    """
    # TODO: eval each hyperparams several times to account for noisy evaluation
    if hyperparams is None:
        hyperparams = {}

    eval_freq = int(n_timesteps / n_evaluations)

    # n_warmup_steps: Disable pruner until the trial reaches the given number of step.
    if sampler_method == 'random':
        sampler = RandomSampler(seed=seed)
    elif sampler_method == 'tpe':
        sampler = TPESampler(n_startup_trials=n_startup_trials, seed=seed)
    elif sampler_method == 'skopt':
        # cf https://scikit-optimize.github.io/#skopt.Optimizer
        # GP: gaussian process
        # Gradient boosted regression: GBRT
        sampler = SkoptSampler(skopt_kwargs={'base_estimator': "GP", 'acq_func': 'gp_hedge'})
    else:
        raise ValueError(f'Unknown sampler: {sampler_method}')

    if pruner_method == 'halving':
        pruner = SuccessiveHalvingPruner(min_resource=1, reduction_factor=4, min_early_stopping_rate=0)
    elif pruner_method == 'median':
        pruner = MedianPruner(n_startup_trials=n_startup_trials, n_warmup_steps=n_evaluations // 3)
    elif pruner_method == 'none':
        # Do not prune
        pruner = MedianPruner(n_startup_trials=n_trials, n_warmup_steps=n_evaluations)
    else:
        raise ValueError(f'Unknown pruner: {pruner_method}')

    if verbose > 0:
        print(f"Sampler: {sampler_method} - Pruner: {pruner_method}")

<<<<<<< HEAD
    study = optuna.create_study(sampler=sampler, pruner=pruner, storage=storage, study_name=study_name,
                                load_if_exists=True)
=======
    study = optuna.create_study(sampler=sampler, pruner=pruner, direction="maximize")
>>>>>>> 592bfa4d
    algo_sampler = HYPERPARAMS_SAMPLER[algo]

    def objective(trial):

        kwargs = hyperparams.copy()

        trial.model_class = None
        if algo == 'her':
            trial.model_class = hyperparams['model_class']

        # Hack to use DDPG/TD3 noise sampler
        if algo in ['ddpg', 'td3'] or trial.model_class in ['ddpg', 'td3']:
            trial.n_actions = env_fn(n_envs=1).action_space.shape[0]
        kwargs.update(algo_sampler(trial))

        model = model_fn(**kwargs)
        model.trial = trial

        eval_env = env_fn(n_envs=1, eval_env=True)
        # Account for parallel envs
        eval_freq_ = max(eval_freq // model.get_env().num_envs, 1)
        # TODO: use non-deterministic eval for Atari?
        eval_callback = TrialEvalCallback(eval_env, trial, n_eval_episodes=n_eval_episodes,
                                          eval_freq=eval_freq_, deterministic=True)

        try:
            model.learn(n_timesteps, callback=eval_callback)
            # Free memory
            model.env.close()
            eval_env.close()
        except AssertionError as e:
            # Sometimes, random hyperparams can generate NaN
            # Free memory
            model.env.close()
            eval_env.close()
            # Prune hyperparams that generate NaNs
            print(e)
            raise optuna.exceptions.TrialPruned()
        is_pruned = eval_callback.is_pruned
        reward = eval_callback.last_mean_reward

        del model.env, eval_env
        del model

        if is_pruned:
            raise optuna.exceptions.TrialPruned()

        return reward

    try:
        study.optimize(objective, n_trials=n_trials, n_jobs=n_jobs)
    except KeyboardInterrupt:
        pass

    print('Number of finished trials: ', len(study.trials))

    print('Best trial:')
    trial = study.best_trial

    print('Value: ', trial.value)

    print('Params: ')
    for key, value in trial.params.items():
        print(f'    {key}: {value}')

    return study.trials_dataframe()


def sample_ppo_params(trial):
    """
    Sampler for PPO2 hyperparams.

    :param trial: (optuna.trial)
    :return: (dict)
    """
    batch_size = trial.suggest_categorical('batch_size', [8, 16, 32, 64, 128, 256, 512])
    n_steps = trial.suggest_categorical('n_steps', [8, 16, 32, 64, 128, 256, 512, 1024, 2048])
    gamma = trial.suggest_categorical('gamma', [0.9, 0.95, 0.98, 0.99, 0.995, 0.999, 0.9999])
    learning_rate = trial.suggest_loguniform('lr', 1e-5, 1)
    lr_schedule = 'constant'
    # lr_schedule = trial.suggest_categorical('lr_schedule', ['linear', 'constant'])
    ent_coef = trial.suggest_loguniform('ent_coef', 0.00000001, 0.1)
    clip_range = trial.suggest_categorical('clip_range', [0.1, 0.2, 0.3, 0.4])
    n_epochs = trial.suggest_categorical('n_epochs', [1, 5, 10, 20])
    gae_lambda = trial.suggest_categorical('gae_lambda', [0.8, 0.9, 0.92, 0.95, 0.98, 0.99, 1.0])
    max_grad_norm = trial.suggest_categorical('max_grad_norm', [0.3, 0.5, 0.6, 0.7, 0.8, 0.9, 1, 2, 5])
    vf_coef = trial.suggest_uniform('vf_coef', 0, 1)
    net_arch = trial.suggest_categorical('net_arch', ['small', 'medium'])
    log_std_init = trial.suggest_uniform('log_std_init', -4, 1)
    sde_sample_freq = trial.suggest_categorical('sde_sample_freq', [-1, 8, 16, 32, 64, 128, 256])
    ortho_init = False
    # ortho_init = trial.suggest_categorical('ortho_init', [False, True])
    # activation_fn = trial.suggest_categorical('activation_fn', ['tanh', 'relu', 'elu', 'leaky_relu'])
    activation_fn = trial.suggest_categorical('activation_fn', ['tanh', 'relu'])

    # TODO: account when using multiple envs
    if batch_size > n_steps:
        batch_size = n_steps

    if lr_schedule == 'linear':
        learning_rate = linear_schedule(learning_rate)

    net_arch = {
        'small': [dict(pi=[64, 64], vf=[64, 64])],
        'medium': [dict(pi=[256, 256], vf=[256, 256])],
    }[net_arch]

    activation_fn = {
        'tanh': nn.Tanh,
        'relu': nn.ReLU,
        'elu': nn.ELU,
        'leaky_relu': nn.LeakyReLU
    }[activation_fn]

    return {
        'n_steps': n_steps,
        'batch_size': batch_size,
        'gamma': gamma,
        'learning_rate': learning_rate,
        'ent_coef': ent_coef,
        'clip_range': clip_range,
        'n_epochs': n_epochs,
        'gae_lambda': gae_lambda,
        'max_grad_norm': max_grad_norm,
        'vf_coef': vf_coef,
        'sde_sample_freq': sde_sample_freq,
        'policy_kwargs': dict(log_std_init=log_std_init, net_arch=net_arch,
                              activation_fn=activation_fn, ortho_init=ortho_init)
    }


def sample_a2c_params(trial):
    """
    Sampler for A2C hyperparams.

    :param trial: (optuna.trial)
    :return: (dict)
    """
    gamma = trial.suggest_categorical('gamma', [0.9, 0.95, 0.98, 0.99, 0.995, 0.999, 0.9999])
    normalize_advantage = trial.suggest_categorical('normalize_advantage', [False, True])
    max_grad_norm = trial.suggest_categorical('max_grad_norm', [0.3, 0.5, 0.6, 0.7, 0.8, 0.9, 1, 2, 5])
    use_rms_prop = trial.suggest_categorical('use_rms_prop', [False, True])
    gae_lambda = trial.suggest_categorical('gae_lambda', [0.8, 0.9, 0.92, 0.95, 0.98, 0.99, 1.0])
    n_steps = trial.suggest_categorical('n_steps', [8, 16, 32, 64, 128, 256, 512, 1024, 2048])
    lr_schedule = trial.suggest_categorical('lr_schedule', ['linear', 'constant'])
    learning_rate = trial.suggest_loguniform('lr', 1e-5, 1)
    ent_coef = trial.suggest_loguniform('ent_coef', 0.00000001, 0.1)
    vf_coef = trial.suggest_uniform('vf_coef', 0, 1)
    log_std_init = trial.suggest_uniform('log_std_init', -4, 1)
    ortho_init = trial.suggest_categorical('ortho_init', [False, True])
    net_arch = trial.suggest_categorical('net_arch', ['small', 'medium'])
    sde_net_arch = trial.suggest_categorical('sde_net_arch', [None, 'tiny', 'small'])
    full_std = trial.suggest_categorical('full_std', [False, True])
    # activation_fn = trial.suggest_categorical('activation_fn', ['tanh', 'relu', 'elu', 'leaky_relu'])
    activation_fn = trial.suggest_categorical('activation_fn', ['tanh', 'relu'])

    if lr_schedule == 'linear':
        learning_rate = linear_schedule(learning_rate)

    net_arch = {
        'small': [dict(pi=[64, 64], vf=[64, 64])],
        'medium': [dict(pi=[256, 256], vf=[256, 256])],
    }[net_arch]

    sde_net_arch = {
        None: None,
        'tiny': [64],
        'small': [64, 64],
    }[sde_net_arch]

    activation_fn = {
        'tanh': nn.Tanh,
        'relu': nn.ReLU,
        'elu': nn.ELU,
        'leaky_relu': nn.LeakyReLU
    }[activation_fn]

    return {
        'n_steps': n_steps,
        'gamma': gamma,
        'gae_lambda': gae_lambda,
        'learning_rate': learning_rate,
        'ent_coef': ent_coef,
        'normalize_advantage': normalize_advantage,
        'max_grad_norm': max_grad_norm,
        'use_rms_prop': use_rms_prop,
        'vf_coef': vf_coef,
        'policy_kwargs': dict(log_std_init=log_std_init, net_arch=net_arch, full_std=full_std,
                              activation_fn=activation_fn, sde_net_arch=sde_net_arch,
                              ortho_init=ortho_init)
    }


def sample_sac_params(trial):
    """
    Sampler for SAC hyperparams.

    :param trial: (optuna.trial)
    :return: (dict)
    """
    gamma = trial.suggest_categorical('gamma', [0.9, 0.95, 0.98, 0.99, 0.995, 0.999, 0.9999])
    learning_rate = trial.suggest_loguniform('lr', 1e-5, 1)
    batch_size = trial.suggest_categorical('batch_size', [16, 32, 64, 128, 256, 512])
    buffer_size = trial.suggest_categorical('buffer_size', [int(1e4), int(1e5), int(1e6)])
    learning_starts = trial.suggest_categorical('learning_starts', [0, 1000, 10000, 20000])
    # train_freq = trial.suggest_categorical('train_freq', [1, 10, 100, 300])
    train_freq = trial.suggest_categorical('train_freq', [8, 16, 32, 64, 128, 256, 512])
    # Polyak coeff
    tau = trial.suggest_categorical('tau', [0.001, 0.005, 0.01, 0.02])
    # gradient_steps takes too much time
    # gradient_steps = trial.suggest_categorical('gradient_steps', [1, 100, 300])
    gradient_steps = train_freq
    # ent_coef = trial.suggest_categorical('ent_coef', ['auto', 0.5, 0.1, 0.05, 0.01, 0.0001])
    ent_coef = 'auto'
    log_std_init = trial.suggest_uniform('log_std_init', -4, 1)
    net_arch = trial.suggest_categorical('net_arch', ["small", "medium", "big"])
    # activation_fn = trial.suggest_categorical('activation_fn', [nn.Tanh, nn.ReLU, nn.ELU, nn.LeakyReLU])

    net_arch = {
        'small': [64, 64],
        'medium': [256, 256],
        'big': [400, 300],
    }[net_arch]

    target_entropy = 'auto'
    # if ent_coef == 'auto':
    #     # target_entropy = trial.suggest_categorical('target_entropy', ['auto', 5, 1, 0, -1, -5, -10, -20, -50])
    #     target_entropy = trial.suggest_uniform('target_entropy', -10, 10)

    return {
        'gamma': gamma,
        'learning_rate': learning_rate,
        'batch_size': batch_size,
        'buffer_size': buffer_size,
        'learning_starts': learning_starts,
        'train_freq': train_freq,
        'gradient_steps': gradient_steps,
        'ent_coef': ent_coef,
        'tau': tau,
        'target_entropy': target_entropy,
        'policy_kwargs': dict(log_std_init=log_std_init, net_arch=net_arch)
    }


def sample_td3_params(trial):
    """
    Sampler for TD3 hyperparams.

    :param trial: (optuna.trial)
    :return: (dict)
    """
    gamma = trial.suggest_categorical('gamma', [0.9, 0.95, 0.98, 0.99, 0.995, 0.999, 0.9999])
    learning_rate = trial.suggest_loguniform('lr', 1e-5, 1)
    batch_size = trial.suggest_categorical('batch_size', [16, 32, 64, 100, 128, 256, 512])
    buffer_size = trial.suggest_categorical('buffer_size', [int(1e4), int(1e5), int(1e6)])

    episodic = trial.suggest_categorical('episodic', [True, False])

    if episodic:
        n_episodes_rollout = 1
        train_freq, gradient_steps = -1, -1
    else:
        train_freq = trial.suggest_categorical('train_freq', [1, 16, 128, 256, 1000, 2000])
        gradient_steps = train_freq
        n_episodes_rollout = -1

    noise_type = trial.suggest_categorical('noise_type', ['ornstein-uhlenbeck', 'normal', None])
    noise_std = trial.suggest_uniform('noise_std', 0, 1)

    net_arch = trial.suggest_categorical('net_arch', ["small", "medium", "big"])
    # activation_fn = trial.suggest_categorical('activation_fn', [nn.Tanh, nn.ReLU, nn.ELU, nn.LeakyReLU])

    net_arch = {
        'small': [64, 64],
        'medium': [256, 256],
        'big': [400, 300],
    }[net_arch]

    hyperparams = {
        'gamma': gamma,
        'learning_rate': learning_rate,
        'batch_size': batch_size,
        'buffer_size': buffer_size,
        'train_freq': train_freq,
        'gradient_steps': gradient_steps,
        'n_episodes_rollout': n_episodes_rollout,
        'policy_kwargs': dict(net_arch=net_arch),
    }

    if noise_type == 'normal':
        hyperparams['action_noise'] = NormalActionNoise(mean=np.zeros(trial.n_actions),
                                                        sigma=noise_std * np.ones(trial.n_actions))
    elif noise_type == 'ornstein-uhlenbeck':
        hyperparams['action_noise'] = OrnsteinUhlenbeckActionNoise(mean=np.zeros(trial.n_actions),
                                                                   sigma=noise_std * np.ones(trial.n_actions))

    return hyperparams


HYPERPARAMS_SAMPLER = {
    'ppo': sample_ppo_params,
    'sac': sample_sac_params,
    'a2c': sample_a2c_params,
    'td3': sample_td3_params
}<|MERGE_RESOLUTION|>--- conflicted
+++ resolved
@@ -64,12 +64,8 @@
     if verbose > 0:
         print(f"Sampler: {sampler_method} - Pruner: {pruner_method}")
 
-<<<<<<< HEAD
     study = optuna.create_study(sampler=sampler, pruner=pruner, storage=storage, study_name=study_name,
-                                load_if_exists=True)
-=======
-    study = optuna.create_study(sampler=sampler, pruner=pruner, direction="maximize")
->>>>>>> 592bfa4d
+                                load_if_exists=True, direction="maximize")
     algo_sampler = HYPERPARAMS_SAMPLER[algo]
 
     def objective(trial):
