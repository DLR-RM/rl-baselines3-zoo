--- conflicted
+++ resolved
@@ -29,7 +29,6 @@
     gym_donkeycar = None
 
 try:
-<<<<<<< HEAD
     import rl_racing.envs  # pytype: disable=import-error
 except ImportError:
     rl_racing = None
@@ -38,8 +37,8 @@
     import gym_space_engineers  # pytype: disable=import-error
 except ImportError:
     gym_space_engineers = None
-=======
+
+try:
     import panda_gym  # pytype: disable=import-error
 except ImportError:
-    panda_gym = None
->>>>>>> c40cea64
+    panda_gym = None