import os
from typing import Optional

import gym
import numpy as np
<<<<<<< HEAD
import torch as th
from matplotlib import pyplot as plt
=======
>>>>>>> 7c4f1bc4
from sb3_contrib.common.wrappers import TimeFeatureWrapper  # noqa: F401 (backward compatibility)
from scipy.signal import iirfilter, sosfilt, zpk2sos
from stable_baselines3 import SAC


class DoneOnSuccessWrapper(gym.Wrapper):
    """
    Reset on success and offsets the reward.
    Useful for GoalEnv.
    """

    def __init__(self, env: gym.Env, reward_offset: float = 0.0, n_successes: int = 1):
        super(DoneOnSuccessWrapper, self).__init__(env)
        self.reward_offset = reward_offset
        self.n_successes = n_successes
        self.current_successes = 0

    def reset(self):
        self.current_successes = 0
        return self.env.reset()

    def step(self, action):
        obs, reward, done, info = self.env.step(action)
        if info.get("is_success", False):
            self.current_successes += 1
        else:
            self.current_successes = 0
        # number of successes in a row
        done = done or self.current_successes >= self.n_successes
        reward += self.reward_offset
        return obs, reward, done, info

    def compute_reward(self, achieved_goal, desired_goal, info):
        reward = self.env.compute_reward(achieved_goal, desired_goal, info)
        return reward + self.reward_offset


class ActionNoiseWrapper(gym.Wrapper):
    """
    Add gaussian noise to the action (without telling the agent),
    to test the robustness of the control.

    :param env: (gym.Env)
    :param noise_std: (float) Standard deviation of the noise
    """

    def __init__(self, env, noise_std=0.1):
        super(ActionNoiseWrapper, self).__init__(env)
        self.noise_std = noise_std

    def step(self, action):
        noise = np.random.normal(np.zeros_like(action), np.ones_like(action) * self.noise_std)
        noisy_action = action + noise
        return self.env.step(noisy_action)


# from https://docs.obspy.org
def lowpass(data, freq, df, corners=4, zerophase=False):
    """
    Butterworth-Lowpass Filter.

    Filter data removing data over certain frequency ``freq`` using ``corners``
    corners.
    The filter uses :func:`scipy.signal.iirfilter` (for design)
    and :func:`scipy.signal.sosfilt` (for applying the filter).

    :type data: numpy.ndarray
    :param data: Data to filter.
    :param freq: Filter corner frequency.
    :param df: Sampling rate in Hz.
    :param corners: Filter corners / order.
    :param zerophase: If True, apply filter once forwards and once backwards.
        This results in twice the number of corners but zero phase shift in
        the resulting filtered trace.
    :return: Filtered data.
    """
    fe = 0.5 * df
    f = freq / fe
    # raise for some bad scenarios
    if f > 1:
        f = 1.0
        msg = "Selected corner frequency is above Nyquist. " + "Setting Nyquist as high corner."
        print(msg)
    z, p, k = iirfilter(corners, f, btype="lowpass", ftype="butter", output="zpk")
    sos = zpk2sos(z, p, k)
    if zerophase:
        firstpass = sosfilt(sos, data)
        return sosfilt(sos, firstpass[::-1])[::-1]
    else:
        return sosfilt(sos, data)


class LowPassFilterWrapper(gym.Wrapper):
    """
    Butterworth-Lowpass

    :param env: (gym.Env)
    :param freq: Filter corner frequency.
    :param df: Sampling rate in Hz.
    """

    def __init__(self, env, freq=5.0, df=25.0):
        super(LowPassFilterWrapper, self).__init__(env)
        self.freq = freq
        self.df = df
        self.signal = []

    def reset(self):
        self.signal = []
        return self.env.reset()

    def step(self, action):
        self.signal.append(action)
        filtered = np.zeros_like(action)
        for i in range(self.action_space.shape[0]):
            smoothed_action = lowpass(np.array(self.signal)[:, i], freq=self.freq, df=self.df)
            filtered[i] = smoothed_action[-1]
        return self.env.step(filtered)


class ActionSmoothingWrapper(gym.Wrapper):
    """
    Smooth the action using exponential moving average.

    :param env: (gym.Env)
    :param smoothing_coef: (float) Smoothing coefficient (0 no smoothing, 1 very smooth)
    """

    def __init__(self, env, smoothing_coef: float = 0.0):
        super(ActionSmoothingWrapper, self).__init__(env)
        self.smoothing_coef = smoothing_coef
        self.smoothed_action = None
        # from https://github.com/rail-berkeley/softlearning/issues/3
        # for smoothing latent space
        # self.alpha = self.smoothing_coef
        # self.beta = np.sqrt(1 - self.alpha ** 2) / (1 - self.alpha)

    def reset(self):
        self.smoothed_action = None
        return self.env.reset()

    def step(self, action):
        if self.smoothed_action is None:
            self.smoothed_action = np.zeros_like(action)
        self.smoothed_action = self.smoothing_coef * self.smoothed_action + (1 - self.smoothing_coef) * action
        return self.env.step(self.smoothed_action)


class DelayedRewardWrapper(gym.Wrapper):
    """
    Delay the reward by `delay` steps, it makes the task harder but more realistic.
    The reward is accumulated during those steps.

    :param env: (gym.Env)
    :param delay: (int) Number of steps the reward should be delayed.
    """

    def __init__(self, env, delay=10):
        super(DelayedRewardWrapper, self).__init__(env)
        self.delay = delay
        self.current_step = 0
        self.accumulated_reward = 0.0

    def reset(self):
        self.current_step = 0
        self.accumulated_reward = 0.0
        return self.env.reset()

    def step(self, action):
        obs, reward, done, info = self.env.step(action)

        self.accumulated_reward += reward
        self.current_step += 1

        if self.current_step % self.delay == 0 or done:
            reward = self.accumulated_reward
            self.accumulated_reward = 0.0
        else:
            reward = 0.0
        return obs, reward, done, info


class HistoryWrapper(gym.Wrapper):
    """
    Stack past observations and actions to give an history to the agent.

    :param env: (gym.Env)
    :param horizon: (int) Number of steps to keep in the history.
    """

    def __init__(self, env: gym.Env, horizon: int = 5):
        assert isinstance(env.observation_space, gym.spaces.Box)

        wrapped_obs_space = env.observation_space
        wrapped_action_space = env.action_space

        # TODO: double check, it seems wrong when we have different low and highs
        low_obs = np.repeat(wrapped_obs_space.low, horizon, axis=-1)
        high_obs = np.repeat(wrapped_obs_space.high, horizon, axis=-1)

        low_action = np.repeat(wrapped_action_space.low, horizon, axis=-1)
        high_action = np.repeat(wrapped_action_space.high, horizon, axis=-1)

        low = np.concatenate((low_obs, low_action))
        high = np.concatenate((high_obs, high_action))

        # Overwrite the observation space
        env.observation_space = gym.spaces.Box(low=low, high=high, dtype=wrapped_obs_space.dtype)

        super(HistoryWrapper, self).__init__(env)

        self.horizon = horizon
        self.low_action, self.high_action = low_action, high_action
        self.low_obs, self.high_obs = low_obs, high_obs
        self.low, self.high = low, high
        self.obs_history = np.zeros(low_obs.shape, low_obs.dtype)
        self.action_history = np.zeros(low_action.shape, low_action.dtype)

    def _create_obs_from_history(self):
        return np.concatenate((self.obs_history, self.action_history))

    def reset(self):
        # Flush the history
        self.obs_history[...] = 0
        self.action_history[...] = 0
        obs = self.env.reset()
        self.obs_history[..., -obs.shape[-1] :] = obs
        return self._create_obs_from_history()

    def step(self, action):
        obs, reward, done, info = self.env.step(action)
        last_ax_size = obs.shape[-1]

        self.obs_history = np.roll(self.obs_history, shift=-last_ax_size, axis=-1)
        self.obs_history[..., -obs.shape[-1] :] = obs

        self.action_history = np.roll(self.action_history, shift=-action.shape[-1], axis=-1)
        self.action_history[..., -action.shape[-1] :] = action
        return self._create_obs_from_history(), reward, done, info


class HistoryWrapperObsDict(gym.Wrapper):
    """
    History Wrapper for dict observation.

    :param env: (gym.Env)
    :param horizon: (int) Number of steps to keep in the history.
    """

    def __init__(self, env, horizon=5):
        assert isinstance(env.observation_space.spaces["observation"], gym.spaces.Box)

        wrapped_obs_space = env.observation_space.spaces["observation"]
        wrapped_action_space = env.action_space

        # TODO: double check, it seems wrong when we have different low and highs
        low_obs = np.repeat(wrapped_obs_space.low, horizon, axis=-1)
        high_obs = np.repeat(wrapped_obs_space.high, horizon, axis=-1)

        low_action = np.repeat(wrapped_action_space.low, horizon, axis=-1)
        high_action = np.repeat(wrapped_action_space.high, horizon, axis=-1)

        low = np.concatenate((low_obs, low_action))
        high = np.concatenate((high_obs, high_action))

        # Overwrite the observation space
        env.observation_space.spaces["observation"] = gym.spaces.Box(low=low, high=high, dtype=wrapped_obs_space.dtype)

        super(HistoryWrapperObsDict, self).__init__(env)

        self.horizon = horizon
        self.low_action, self.high_action = low_action, high_action
        self.low_obs, self.high_obs = low_obs, high_obs
        self.low, self.high = low, high
        self.obs_history = np.zeros(low_obs.shape, low_obs.dtype)
        self.action_history = np.zeros(low_action.shape, low_action.dtype)

    def _create_obs_from_history(self):
        return np.concatenate((self.obs_history, self.action_history))

    def reset(self):
        # Flush the history
        self.obs_history[...] = 0
        self.action_history[...] = 0
        obs_dict = self.env.reset()
        obs = obs_dict["observation"]
        self.obs_history[..., -obs.shape[-1] :] = obs

        obs_dict["observation"] = self._create_obs_from_history()

        return obs_dict

    def step(self, action):
        obs_dict, reward, done, info = self.env.step(action)
        obs = obs_dict["observation"]
        last_ax_size = obs.shape[-1]

        self.obs_history = np.roll(self.obs_history, shift=-last_ax_size, axis=-1)
        self.obs_history[..., -obs.shape[-1] :] = obs

        self.action_history = np.roll(self.action_history, shift=-action.shape[-1], axis=-1)
        self.action_history[..., -action.shape[-1] :] = action

        obs_dict["observation"] = self._create_obs_from_history()

<<<<<<< HEAD
        return obs_dict, reward, done, info


class PlotActionWrapper(gym.Wrapper):
    """
    Wrapper for plotting the taken actions.
    Only works with 1D actions for now.
    Optionally, it can be used to plot the observations too.

    :param env: (gym.Env)
    :param plot_freq: (int) Plot every `plot_freq` episodes
    """

    def __init__(self, env, plot_freq=5):
        super(PlotActionWrapper, self).__init__(env)
        self.plot_freq = plot_freq
        self.current_episode = 0
        # Observation buffer (Optional)
        # self.observations = []
        # Action buffer
        self.actions = []

    def reset(self):
        self.current_episode += 1
        if self.current_episode % self.plot_freq == 0:
            self.plot()
            # Reset
            self.actions = []
        obs = self.env.reset()
        self.actions.append([])
        # self.observations.append(obs)
        return obs

    def step(self, action):
        obs, reward, done, info = self.env.step(action)

        self.actions[-1].append(action)
        # self.observations.append(obs)

        return obs, reward, done, info

    def plot(self):
        actions = self.actions
        x = np.arange(sum([len(episode) for episode in actions]))
        plt.figure("Actions")
        plt.title("Actions during exploration", fontsize=14)
        plt.xlabel("Timesteps", fontsize=14)
        plt.ylabel("Action", fontsize=14)

        start = 0
        for i in range(len(self.actions)):
            end = start + len(self.actions[i])
            plt.plot(x[start:end], self.actions[i])
            # Clipped actions: real behavior, note that it is between [-2, 2] for the Pendulum
            # plt.scatter(x[start:end], np.clip(self.actions[i], -1, 1), s=1)
            # plt.scatter(x[start:end], self.actions[i], s=1)
            start = end

        plt.show()


class ResidualExpertWrapper(gym.Wrapper):
    """
    :param env:
    :param model_path:
    :param add_expert_to_obs:
    :param residual_scale:
    """

    def __init__(
        self,
        env: gym.Env,
        model_path: Optional[str] = os.environ.get("MODEL_PATH"),
        add_expert_to_obs: bool = True,
        residual_scale: float = 0.2,
        expert_scale: float = 1.0,
        d3rlpy_model: bool = False,
    ):
        assert isinstance(env.observation_space, gym.spaces.Box)
        assert model_path is not None

        wrapped_obs_space = env.observation_space

        low = np.concatenate((wrapped_obs_space.low, np.finfo(np.float32).min * np.ones(2)))
        high = np.concatenate((wrapped_obs_space.high, np.finfo(np.float32).max * np.ones(2)))

        # Overwrite the observation space
        env.observation_space = gym.spaces.Box(low=low, high=high, dtype=wrapped_obs_space.dtype)

        super(ResidualExpertWrapper, self).__init__(env)

        print(f"Loading model from {model_path}")
        if d3rlpy_model:
            self.model = th.jit.load(model_path)
        else:
            self.model = SAC.load(model_path)
        self.d3rlpy_model = d3rlpy_model
        self._last_obs = None
        self.residual_scale = residual_scale
        self.expert_scale = expert_scale
        self.add_expert_to_obs = add_expert_to_obs

    def _predict(self, obs):
        # TODO: move to gpu when possible
        if self.d3rlpy_model:
            expert_action = self.model(th.tensor(obs).reshape(1, -1)).cpu().numpy()[0, :]
        else:
            expert_action, _ = self.model.predict(obs, deterministic=True)
        if self.add_expert_to_obs:
            obs = np.concatenate((obs, expert_action), axis=-1)
        return obs, expert_action

    def reset(self):
        obs = self.env.reset()
        obs, self.expert_action = self._predict(obs)
        return obs

    def step(self, action):
        action = np.clip(self.expert_scale * self.expert_action + self.residual_scale * action, -1.0, 1.0)
        obs, reward, done, info = self.env.step(action)
        obs, self.expert_action = self._predict(obs)

        return obs, reward, done, info
=======
        return obs_dict, reward, done, info
>>>>>>> 7c4f1bc4
<|MERGE_RESOLUTION|>--- conflicted
+++ resolved
@@ -3,11 +3,6 @@
 
 import gym
 import numpy as np
-<<<<<<< HEAD
-import torch as th
-from matplotlib import pyplot as plt
-=======
->>>>>>> 7c4f1bc4
 from sb3_contrib.common.wrappers import TimeFeatureWrapper  # noqa: F401 (backward compatibility)
 from scipy.signal import iirfilter, sosfilt, zpk2sos
 from stable_baselines3 import SAC
@@ -313,66 +308,7 @@
 
         obs_dict["observation"] = self._create_obs_from_history()
 
-<<<<<<< HEAD
         return obs_dict, reward, done, info
-
-
-class PlotActionWrapper(gym.Wrapper):
-    """
-    Wrapper for plotting the taken actions.
-    Only works with 1D actions for now.
-    Optionally, it can be used to plot the observations too.
-
-    :param env: (gym.Env)
-    :param plot_freq: (int) Plot every `plot_freq` episodes
-    """
-
-    def __init__(self, env, plot_freq=5):
-        super(PlotActionWrapper, self).__init__(env)
-        self.plot_freq = plot_freq
-        self.current_episode = 0
-        # Observation buffer (Optional)
-        # self.observations = []
-        # Action buffer
-        self.actions = []
-
-    def reset(self):
-        self.current_episode += 1
-        if self.current_episode % self.plot_freq == 0:
-            self.plot()
-            # Reset
-            self.actions = []
-        obs = self.env.reset()
-        self.actions.append([])
-        # self.observations.append(obs)
-        return obs
-
-    def step(self, action):
-        obs, reward, done, info = self.env.step(action)
-
-        self.actions[-1].append(action)
-        # self.observations.append(obs)
-
-        return obs, reward, done, info
-
-    def plot(self):
-        actions = self.actions
-        x = np.arange(sum([len(episode) for episode in actions]))
-        plt.figure("Actions")
-        plt.title("Actions during exploration", fontsize=14)
-        plt.xlabel("Timesteps", fontsize=14)
-        plt.ylabel("Action", fontsize=14)
-
-        start = 0
-        for i in range(len(self.actions)):
-            end = start + len(self.actions[i])
-            plt.plot(x[start:end], self.actions[i])
-            # Clipped actions: real behavior, note that it is between [-2, 2] for the Pendulum
-            # plt.scatter(x[start:end], np.clip(self.actions[i], -1, 1), s=1)
-            # plt.scatter(x[start:end], self.actions[i], s=1)
-            start = end
-
-        plt.show()
 
 
 class ResidualExpertWrapper(gym.Wrapper):
@@ -436,7 +372,4 @@
         obs, reward, done, info = self.env.step(action)
         obs, self.expert_action = self._predict(obs)
 
-        return obs, reward, done, info
-=======
-        return obs_dict, reward, done, info
->>>>>>> 7c4f1bc4
+        return obs, reward, done, info