import os
import pickle
import tempfile
import time
from copy import deepcopy
from functools import wraps
from threading import Thread
from typing import Optional, Type, Union

import optuna
from sb3_contrib import TQC
from sbx import SAC as SACX
from sbx import TQC as TQCX
from stable_baselines3 import SAC
from stable_baselines3.common.callbacks import BaseCallback, EvalCallback
from stable_baselines3.common.logger import TensorBoardOutputFormat
from stable_baselines3.common.vec_env import VecEnv, sync_envs_normalization


class TrialEvalCallback(EvalCallback):
    """
    Callback used for evaluating and reporting a trial.
    """

    def __init__(
        self,
        eval_env: VecEnv,
        trial: optuna.Trial,
        n_eval_episodes: int = 5,
        eval_freq: int = 10000,
        deterministic: bool = True,
        verbose: int = 0,
        best_model_save_path: Optional[str] = None,
        log_path: Optional[str] = None,
    ):

        super().__init__(
            eval_env=eval_env,
            n_eval_episodes=n_eval_episodes,
            eval_freq=eval_freq,
            deterministic=deterministic,
            verbose=verbose,
            best_model_save_path=best_model_save_path,
            log_path=log_path,
        )
        self.trial = trial
        self.eval_idx = 0
        self.is_pruned = False

    def _on_step(self) -> bool:
        if self.eval_freq > 0 and self.n_calls % self.eval_freq == 0:
            super()._on_step()
            self.eval_idx += 1
            # report best or report current ?
            # report num_timesteps or elasped time ?
            self.trial.report(self.last_mean_reward, self.eval_idx)
            # Prune trial if need
            if self.trial.should_prune():
                self.is_pruned = True
                return False
        return True


class SaveVecNormalizeCallback(BaseCallback):
    """
    Callback for saving a VecNormalize wrapper every ``save_freq`` steps

    :param save_freq: (int)
    :param save_path: (str) Path to the folder where ``VecNormalize`` will be saved, as ``vecnormalize.pkl``
    :param name_prefix: (str) Common prefix to the saved ``VecNormalize``, if None (default)
        only one file will be kept.
    """

    def __init__(self, save_freq: int, save_path: str, name_prefix: Optional[str] = None, verbose: int = 0):
        super().__init__(verbose)
        self.save_freq = save_freq
        self.save_path = save_path
        self.name_prefix = name_prefix

    def _init_callback(self) -> None:
        # Create folder if needed
        if self.save_path is not None:
            os.makedirs(self.save_path, exist_ok=True)

    def _on_step(self) -> bool:
        # make mypy happy
        assert self.model is not None

        if self.n_calls % self.save_freq == 0:
            if self.name_prefix is not None:
                path = os.path.join(self.save_path, f"{self.name_prefix}_{self.num_timesteps}_steps.pkl")
            else:
                path = os.path.join(self.save_path, "vecnormalize.pkl")
            if self.model.get_vec_normalize_env() is not None:
                self.model.get_vec_normalize_env().save(path)  # type: ignore[union-attr]
                if self.verbose > 1:
                    print(f"Saving VecNormalize to {path}")
        return True


class ParallelTrainCallback(BaseCallback):
    """
    Callback to explore (collect experience) and train (do gradient steps)
    at the same time using two separate threads.
    Normally used with off-policy algorithms and `train_freq=(1, "episode")`.
    TODO:
    - blocking mode: wait for the model to finish updating the policy before collecting new experience
        at the end of a rollout
    - force sync mode: stop training to update to the latest policy for collecting
        new experience
    :param gradient_steps: Number of gradient steps to do before
        sending the new policy
    :param verbose: Verbosity level
    :param sleep_time: Limit the fps in the thread collecting experience.
    """

    def __init__(self, gradient_steps: int = 100, verbose: int = 0, sleep_time: float = 0.0):
        super().__init__(verbose)
        self.batch_size = 0
        self._model_ready = True
        self._model: Union[SAC, TQC]
        self.gradient_steps = gradient_steps
        self.process: Thread
        self.model_class: Union[Type[SAC], Type[TQC]]
        self.sleep_time = sleep_time

    def _init_callback(self) -> None:
        temp_file = tempfile.TemporaryFile()

        # Windows TemporaryFile is not a io Buffer
        # we save the model in the logs/ folder
        if os.name == "nt":
            temp_file = os.path.join("logs", "model_tmp.zip")  # type: ignore[arg-type,assignment]

        # make mypy happy
        assert isinstance(self.model, (SAC, TQC)), f"{self.model} is not supported for parallel training"

        self.model.save(temp_file)  # type: ignore[arg-type]

        if self.model.get_vec_normalize_env() is not None:
            temp_file_norm = os.path.join("logs", "vec_normalize.pkl")

            with open(temp_file_norm, "wb") as file_handler:
                pickle.dump(self.model.get_vec_normalize_env(), file_handler)

        # TODO: add support for other algorithms
        for model_class in [SAC, TQC, SACX, TQCX]:
            if isinstance(self.model, model_class):
                self.model_class = model_class  # type: ignore[assignment]
                break

        assert self.model_class is not None, f"{self.model} is not supported for parallel training"
        self._model = self.model_class.load(temp_file)  # type: ignore[arg-type]

        if self.model.get_vec_normalize_env() is not None:
            with open(temp_file_norm, "rb") as file_handler:
                self._model._vec_normalize_env = pickle.load(file_handler)
                self._model._vec_normalize_env.training = False

        self.batch_size = self._model.batch_size

        # Disable train method
        def patch_train(function):
            @wraps(function)
            def wrapper(*args, **kwargs):
                return

            return wrapper

        # Add logger for parallel training
        self._model.set_logger(self.model.logger)
        self.model.train = patch_train(self.model.train)  # type: ignore[assignment]

        # Hack: Re-add correct values at save time
        def patch_save(function):
            @wraps(function)
            def wrapper(*args, **kwargs):
                return self._model.save(*args, **kwargs)

            return wrapper

        self.model.save = patch_save(self.model.save)  # type: ignore[assignment]

    def train(self) -> None:
        self._model_ready = False

        self.process = Thread(target=self._train_thread, daemon=True)
        self.process.start()

    def _train_thread(self) -> None:
        self._model.train(gradient_steps=self.gradient_steps, batch_size=self.batch_size)
        self._model_ready = True

    def _on_step(self) -> bool:
        if self.sleep_time > 0:
            time.sleep(self.sleep_time)
        return True

    def _on_rollout_end(self) -> None:
        # Make mypy happy
        assert isinstance(self.model, (SAC, TQC))

        if self._model_ready:
            self._model.replay_buffer = deepcopy(self.model.replay_buffer)
<<<<<<< HEAD
            if self.model_class in [SACX, TQCX]:
                self.model.policy = self._model.policy
            else:
                self.model.set_parameters(deepcopy(self._model.get_parameters()))
                self.model.actor = self.model.policy.actor
            # Sync VecNormalize
            if self.model.get_vec_normalize_env() is not None:
                sync_envs_normalization(self.model.get_vec_normalize_env(), self._model._vec_normalize_env)

=======
            self.model.set_parameters(deepcopy(self._model.get_parameters()))
            self.model.actor = self.model.policy.actor  # type: ignore[union-attr, attr-defined]
>>>>>>> acdfc933
            if self.num_timesteps >= self._model.learning_starts:
                self.train()
            # Do not wait for the training loop to finish
            # self.process.join()

    def _on_training_end(self) -> None:
        # Wait for the thread to terminate
        if self.process is not None:
            if self.verbose > 0:
                print("Waiting for training thread to terminate")
            self.process.join()


class RawStatisticsCallback(BaseCallback):
    """
    Callback used for logging raw episode data (return and episode length).
    """

    def __init__(self, verbose=0):
        super().__init__(verbose)
        # Custom counter to reports stats
        # (and avoid reporting multiple values for the same step)
        self._timesteps_counter = 0
        self._tensorboard_writer = None

    def _init_callback(self) -> None:
        assert self.logger is not None
        # Retrieve tensorboard writer to not flood the logger output
        for out_format in self.logger.output_formats:
            if isinstance(out_format, TensorBoardOutputFormat):
                self._tensorboard_writer = out_format
        assert self._tensorboard_writer is not None, "You must activate tensorboard logging when using RawStatisticsCallback"

    def _on_step(self) -> bool:
        for info in self.locals["infos"]:
            if "episode" in info:
                logger_dict = {
                    "raw/rollouts/episodic_return": info["episode"]["r"],
                    "raw/rollouts/episodic_length": info["episode"]["l"],
                }
                exclude_dict = {key: None for key in logger_dict.keys()}
                self._timesteps_counter += info["episode"]["l"]
                self._tensorboard_writer.write(logger_dict, exclude_dict, self._timesteps_counter)

        return True


class LapTimeCallback(BaseCallback):
    def _on_training_start(self):
        self.n_laps = 0
        output_formats = self.logger.output_formats
        # Save reference to tensorboard formatter object
        # note: the failure case (not formatter found) is not handled here, should be done with try/except.
        self.tb_formatter = next(formatter for formatter in output_formats if isinstance(formatter, TensorBoardOutputFormat))

    def _on_step(self) -> bool:
        lap_count = self.locals["infos"][0]["lap_count"]
        lap_time = self.locals["infos"][0]["last_lap_time"]

        if lap_count != self.n_laps and lap_time > 0:
            self.n_laps = lap_count
            self.tb_formatter.writer.add_scalar("time/lap_time", lap_time, self.num_timesteps)
            if lap_count == 1:
                self.tb_formatter.writer.add_scalar("time/first_lap_time", lap_time, self.num_timesteps)
            else:
                self.tb_formatter.writer.add_scalar("time/second_lap_time", lap_time, self.num_timesteps)
            self.tb_formatter.writer.flush()<|MERGE_RESOLUTION|>--- conflicted
+++ resolved
@@ -202,20 +202,16 @@
 
         if self._model_ready:
             self._model.replay_buffer = deepcopy(self.model.replay_buffer)
-<<<<<<< HEAD
+
             if self.model_class in [SACX, TQCX]:
                 self.model.policy = self._model.policy
             else:
                 self.model.set_parameters(deepcopy(self._model.get_parameters()))
-                self.model.actor = self.model.policy.actor
+                self.model.actor = self.model.policy.actor  # type: ignore[union-attr, attr-defined]
             # Sync VecNormalize
             if self.model.get_vec_normalize_env() is not None:
                 sync_envs_normalization(self.model.get_vec_normalize_env(), self._model._vec_normalize_env)
 
-=======
-            self.model.set_parameters(deepcopy(self._model.get_parameters()))
-            self.model.actor = self.model.policy.actor  # type: ignore[union-attr, attr-defined]
->>>>>>> acdfc933
             if self.num_timesteps >= self._model.learning_starts:
                 self.train()
             # Do not wait for the training loop to finish
