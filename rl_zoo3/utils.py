--- conflicted
+++ resolved
@@ -40,17 +40,8 @@
 
 
 def flatten_dict_observations(env: gym.Env) -> gym.Env:
-<<<<<<< HEAD
     assert isinstance(env.observation_space, gym.spaces.Dict)
     return gym.wrappers.FlattenObservation(env)
-=======
-    assert isinstance(env.observation_space, spaces.Dict)
-    try:
-        return gym.wrappers.FlattenObservation(env)
-    except AttributeError:
-        keys = env.observation_space.spaces.keys()
-        return gym.wrappers.FlattenDictWrapper(env, dict_keys=list(keys))
->>>>>>> 66170af2
 
 
 def get_wrapper_class(hyperparams: Dict[str, Any], key: str = "env_wrapper") -> Optional[Callable[[gym.Env], gym.Env]]:
