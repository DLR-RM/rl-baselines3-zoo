--- conflicted
+++ resolved
@@ -344,36 +344,6 @@
                        ortho_init=False,
                        )"
 
-<<<<<<< HEAD
-SE-Symmetric-v1:
-  env_wrapper:
-    - utils.wrappers.HistoryWrapper:
-        horizon: 2
-    - sb3_contrib.common.wrappers.TimeFeatureWrapper
-  vec_env_wrapper:
-    - utils.wrappers.VecForceResetWrapper
-  normalize: true
-  n_envs: 4
-  n_timesteps: !!float 2e6
-  policy: 'MlpPolicy'
-  batch_size: 128
-  n_steps: 128
-  gamma: 0.99
-  gae_lambda: 0.9
-  n_epochs: 20
-  ent_coef: 0.0
-  sde_sample_freq: 2
-  max_grad_norm: 0.5
-  vf_coef: 0.5
-  learning_rate: !!float 3e-5
-  use_sde: True
-  clip_range: 0.4
-  policy_kwargs: "dict(log_std_init=-2,
-                       ortho_init=False,
-                       activation_fn=nn.ReLU,
-                       net_arch=[dict(pi=[256, 256], vf=[256, 256])]
-                       )"
-=======
 # Tuned
 # 10 mujoco envs
 Ant-v2:
@@ -554,5 +524,4 @@
   n_epochs: 20
   gae_lambda: 0.95
   max_grad_norm: 1
-  vf_coef: 0.871923
->>>>>>> 7b4465b6
+  vf_coef: 0.871923