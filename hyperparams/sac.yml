--- conflicted
+++ resolved
@@ -20,15 +20,7 @@
   n_timesteps: 20000
   policy: 'MlpPolicy'
   learning_rate: !!float 1e-3
-<<<<<<< HEAD
-  use_sde: True
-  sde_sample_freq: 4
-  train_freq: [1, "episode"]
-  gradient_steps: -1
-  policy_kwargs: "dict(log_std_init=-2, net_arch=[64, 64])"
-=======
-
->>>>>>> 1159e284
+
 
 LunarLanderContinuous-v2:
   n_timesteps: !!float 5e5
