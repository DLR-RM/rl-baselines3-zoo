# Tuned
MountainCarContinuous-v0:
  n_timesteps: !!float 50000
  policy: 'MlpPolicy'
  learning_rate: !!float 3e-4
  buffer_size: 50000
  batch_size: 512
  ent_coef: 0.1
  train_freq: 32
  gradient_steps: 32
  gamma: 0.9999
  tau: 0.01
  learning_starts: 0
  use_sde: True
  policy_kwargs: "dict(log_std_init=-3.67, net_arch=[64, 64])"

Pendulum-v0:
  n_timesteps: 20000
  policy: 'MlpPolicy'
  learning_rate: !!float 1e-3


LunarLanderContinuous-v2:
  n_timesteps: !!float 5e5
  policy: 'MlpPolicy'
  learning_rate: lin_7.3e-4
  buffer_size: 1000000
  batch_size: 256
  ent_coef: 'auto'
  gamma: 0.99
  tau: 0.01
  train_freq: 1
  gradient_steps: 1
  learning_starts: 10000
  policy_kwargs: "dict(net_arch=[400, 300])"

BipedalWalker-v3:
  n_timesteps: !!float 5e5
  policy: 'MlpPolicy'
  learning_rate: !!float 7.3e-4
  buffer_size: 300000
  batch_size: 256
  ent_coef: 'auto'
  gamma: 0.98
  tau: 0.02
  train_freq: 64
  gradient_steps: 64
  learning_starts: 10000
  use_sde: True
  policy_kwargs: "dict(log_std_init=-3, net_arch=[400, 300])"

# Almost tuned
# History wrapper of size 2 for better performances
BipedalWalkerHardcore-v3:
  n_timesteps: !!float 2e6
  policy: 'MlpPolicy'
  learning_rate: lin_7.3e-4
  buffer_size: 1000000
  batch_size: 256
  ent_coef: 'auto'
  gamma: 0.99
  tau: 0.01
  train_freq: 1
  gradient_steps: 1
  learning_starts: 10000
  policy_kwargs: "dict(net_arch=[400, 300])"

# === Bullet envs ===

# Tuned
HalfCheetahBulletEnv-v0: &pybullet-defaults
  n_timesteps: !!float 1e6
  policy: 'MlpPolicy'
  learning_rate: !!float 7.3e-4
  buffer_size: 300000
  batch_size: 256
  ent_coef: 'auto'
  gamma: 0.98
  tau: 0.02
  train_freq: 64
  gradient_steps: 64
  learning_starts: 10000
  use_sde: True
  policy_kwargs: "dict(log_std_init=-3, net_arch=[400, 300])"

# Tuned
AntBulletEnv-v0:
  <<: *pybullet-defaults

# Tuned
HopperBulletEnv-v0:
  <<: *pybullet-defaults
  learning_rate: lin_7.3e-4

# Tuned
Walker2DBulletEnv-v0:
  <<: *pybullet-defaults
  learning_rate: lin_7.3e-4


ReacherBulletEnv-v0:
  <<: *pybullet-defaults
  n_timesteps: !!float 3e5


# Almost tuned
HumanoidBulletEnv-v0:
  n_timesteps: !!float 1e7
  policy: 'MlpPolicy'
  learning_rate: lin_7.3e-4
  buffer_size: 300000
  batch_size: 256
  ent_coef: 'auto'
  gamma: 0.98
  tau: 0.02
  train_freq: 64
  gradient_steps: 64
  learning_starts: 10000
  top_quantiles_to_drop_per_net: 5
  use_sde: True
  policy_kwargs: "dict(log_std_init=-3, net_arch=[400, 300])"

InvertedDoublePendulumBulletEnv-v0:
  <<: *pybullet-defaults
  n_timesteps: !!float 5e5

InvertedPendulumSwingupBulletEnv-v0:
  <<: *pybullet-defaults
  n_timesteps: !!float 3e5


# === HER Robotics GoalEnvs ===

FetchReach-v1:
  n_timesteps: !!float 20000
  policy: 'MultiInputPolicy'
  buffer_size: 1000000
  ent_coef: 'auto'
  batch_size: 256
  gamma: 0.95
  learning_rate: 0.001
  learning_starts: 1000
  normalize: True
  replay_buffer_class: HerReplayBuffer
  replay_buffer_kwargs: "dict(
    online_sampling=True,
    goal_selection_strategy='future',
    n_sampled_goal=4
  )"
  policy_kwargs: "dict(net_arch=[64, 64], n_critics=1)"

FetchPush-v1: &her-defaults
  n_timesteps: !!float 1e6
  policy: 'MultiInputPolicy'
  buffer_size: 1000000
  batch_size: 2048
  gamma: 0.95
  learning_rate: !!float 1e-3
  tau: 0.05
  replay_buffer_class: HerReplayBuffer
  replay_buffer_kwargs: "dict(
    online_sampling=True,
    goal_selection_strategy='future',
    n_sampled_goal=4
  )"
  policy_kwargs: "dict(net_arch=[512, 512, 512], n_critics=2)"

FetchSlide-v1:
  <<: *her-defaults
  n_timesteps: !!float 3e6

FetchPickAndPlace-v1:
  <<: *her-defaults

parking-v0:
  <<: *her-defaults
  n_timesteps: !!float 1e5
  batch_size: 1024
  replay_buffer_kwargs: "dict(
    online_sampling=True,
    goal_selection_strategy='future',
    n_sampled_goal=4,
    max_episode_length=100
<<<<<<< HEAD
  )"
  policy_kwargs: "dict(net_arch=[512, 512, 512], n_critics=2)"

# Space Engineers envs
SE-Symmetric-v1: &defaults
  env_wrapper:
    - utils.wrappers.HistoryWrapper:
        horizon: 2
  vec_env_wrapper:
    - utils.wrappers.VecForceResetWrapper
  callback:
    - utils.callbacks.ParallelTrainCallback:
        gradient_steps: 400
    # - utils.callbacks.StopTrainingOnMeanRewardThreshold:
    #     reward_threshold: 250
    #     verbose: 1
  n_timesteps: !!float 2e6
  policy: 'MlpPolicy'
  learning_rate: !!float 7.3e-4
  buffer_size: 100000
  batch_size: 256
  ent_coef: 'auto'
  gamma: 0.98
  tau: 0.05
  # train_freq: [1, "episode"]
  train_freq: 100
  n_envs: 4
  gradient_steps: -1
  learning_starts: 800
  use_sde: False
  top_quantiles_to_drop_per_net: 2
  policy_kwargs: "dict(log_std_init=-3, net_arch=[400, 300], n_critics=2)"

SE-TurnLeft-v1:
  <<: *defaults
  callback:
    - utils.callbacks.ParallelTrainCallback:
        gradient_steps: 400
    - utils.callbacks.StopTrainingOnMeanRewardThreshold:
        reward_threshold: 2500
        verbose: 1

# ======== Real Robot envs ============

WalkingBertSim-v1:
  env_wrapper:
    - utils.wrappers.HistoryWrapper:
        horizon: 2
  callback:
    - utils.callbacks.ParallelTrainCallback:
        gradient_steps: 400
  n_timesteps: !!float 2e6
  policy: 'MlpPolicy'
  learning_rate: !!float 7.3e-4
  buffer_size: 300000
  batch_size: 256
  ent_coef: 'auto'
  gamma: 0.98
  tau: 0.02
  train_freq: [1, "episode"]
  gradient_steps: -1
  learning_starts: 1200
  use_sde_at_warmup: True
  use_sde: True
  sde_sample_freq: 4
  top_quantiles_to_drop_per_net: 2
  policy_kwargs: "dict(log_std_init=-3, net_arch=[256, 256], n_critics=2)"
=======
  )"
>>>>>>> 1159e284
<|MERGE_RESOLUTION|>--- conflicted
+++ resolved
@@ -181,9 +181,7 @@
     goal_selection_strategy='future',
     n_sampled_goal=4,
     max_episode_length=100
-<<<<<<< HEAD
   )"
-  policy_kwargs: "dict(net_arch=[512, 512, 512], n_critics=2)"
 
 # Space Engineers envs
 SE-Symmetric-v1: &defaults
@@ -248,7 +246,4 @@
   use_sde: True
   sde_sample_freq: 4
   top_quantiles_to_drop_per_net: 2
-  policy_kwargs: "dict(log_std_init=-3, net_arch=[256, 256], n_critics=2)"
-=======
-  )"
->>>>>>> 1159e284
+  policy_kwargs: "dict(log_std_init=-3, net_arch=[256, 256], n_critics=2)"