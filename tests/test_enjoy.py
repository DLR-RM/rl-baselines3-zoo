--- conflicted
+++ resolved
@@ -37,15 +37,12 @@
     if "Fetch" in trained_model or "-v3" in trained_model:
         return
 
-<<<<<<< HEAD
-=======
     if "-MiniGrid-" in trained_model:
         args = [*args, "--gym-packages", "gym_minigrid"]
         # Skip for python 3.7, see https://github.com/DLR-RM/rl-baselines3-zoo/pull/372#issuecomment-1490562332
         if sys.version_info[:2] == (3, 7):
             pytest.skip("MiniGrid env does not work with Python 3.7")
 
->>>>>>> c87d6f00
     return_code = subprocess.call(["python", "enjoy.py", *args])
     _assert_eq(return_code, 0)
 
