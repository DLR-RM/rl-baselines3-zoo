import os
import subprocess

import pytest

from rl_zoo3.utils import get_hf_trained_models, get_trained_models


def _assert_eq(left, right):
    assert left == right, f"{left} != {right}"


FOLDER = "rl-trained-agents/"
N_STEPS = 100
# Use local models
trained_models = get_trained_models(FOLDER)
# Use huggingface models too
trained_models.update(get_hf_trained_models())


@pytest.mark.parametrize("trained_model", trained_models.keys())
@pytest.mark.slow
def test_trained_agents(trained_model):
    algo, env_id = trained_models[trained_model]
    args = ["-n", str(N_STEPS), "-f", FOLDER, "--algo", algo, "--env", env_id, "--no-render"]

    # Since SB3 >= 1.1.0, HER is no more an algorithm but a replay buffer class
    if algo == "her":
        return

    # skip car racing
    if "CarRacing" in env_id:
        return

    # Skip mujoco envs
    if "Fetch" in trained_model or "-v3" in trained_model:
        return

<<<<<<< HEAD
    return_code = subprocess.call(["python", "enjoy.py"] + args)
=======
    if "-MiniGrid-" in trained_model:
        args = [*args, "--gym-packages", "gym_minigrid"]

    return_code = subprocess.call(["python", "enjoy.py", *args])
>>>>>>> 49a775aa
    _assert_eq(return_code, 0)


def test_benchmark(tmp_path):
    args = ["-n", str(N_STEPS), "--benchmark-dir", tmp_path, "--test-mode", "--no-hub"]

    return_code = subprocess.call(["python", "-m", "rl_zoo3.benchmark", *args])
    _assert_eq(return_code, 0)


def test_load(tmp_path):
    algo, env_id = "a2c", "CartPole-v1"
    args = [
        "-n",
        str(1000),
        "--algo",
        algo,
        "--env",
        env_id,
        "-params",
        "n_envs:1",
        "--log-folder",
        tmp_path,
        "--eval-freq",
        str(500),
        "--save-freq",
        str(500),
        "-P",  # Enable progress bar
    ]
    # Train and save checkpoints and best model
    return_code = subprocess.call(["python", "train.py", *args])
    _assert_eq(return_code, 0)

    # Load best model
    args = ["-n", str(N_STEPS), "-f", tmp_path, "--algo", algo, "--env", env_id, "--no-render"]
    # Test with progress bar
    return_code = subprocess.call(["python", "enjoy.py", *args] + ["--load-best", "-P"])
    _assert_eq(return_code, 0)

    # Load checkpoint
    return_code = subprocess.call(["python", "enjoy.py", *args] + ["--load-checkpoint", str(500)])
    _assert_eq(return_code, 0)

    # Load last checkpoint
    return_code = subprocess.call(["python", "enjoy.py", *args] + ["--load-last-checkpoint"])
    _assert_eq(return_code, 0)


def test_record_video(tmp_path):
    args = ["-n", "100", "--algo", "sac", "--env", "Pendulum-v1", "-o", str(tmp_path)]

    # Skip if no X-Server
    pytest.importorskip("pyglet.gl")

    return_code = subprocess.call(["python", "-m", "rl_zoo3.record_video", *args])
    _assert_eq(return_code, 0)
    video_path = str(tmp_path / "final-model-sac-Pendulum-v1-step-0-to-step-100.mp4")
    # File is not empty
    assert os.stat(video_path).st_size != 0, "Recorded video is empty"


def test_record_training(tmp_path):
    videos_tmp_path = tmp_path / "videos"
    args_training = [
        "--algo",
        "ppo",
        "--env",
        "CartPole-v1",
        "--log-folder",
        str(tmp_path),
        "--save-freq",
        "4000",
        "-n",
        "10000",
    ]
    args_recording = [
        "--algo",
        "ppo",
        "--env",
        "CartPole-v1",
        "--gif",
        "-n",
        "100",
        "-f",
        str(tmp_path),
        "-o",
        str(videos_tmp_path),
    ]

    # Skip if no X-Server
    pytest.importorskip("pyglet.gl")

    return_code = subprocess.call(["python", "train.py", *args_training])
    _assert_eq(return_code, 0)

    return_code = subprocess.call(["python", "-m", "rl_zoo3.record_training", *args_recording])
    _assert_eq(return_code, 0)
    mp4_path = str(videos_tmp_path / "training.mp4")
    gif_path = str(videos_tmp_path / "training.gif")
    # File is not empty
    assert os.stat(mp4_path).st_size != 0, "Recorded mp4 video is empty"
    assert os.stat(gif_path).st_size != 0, "Converted gif video is empty"<|MERGE_RESOLUTION|>--- conflicted
+++ resolved
@@ -36,14 +36,7 @@
     if "Fetch" in trained_model or "-v3" in trained_model:
         return
 
-<<<<<<< HEAD
-    return_code = subprocess.call(["python", "enjoy.py"] + args)
-=======
-    if "-MiniGrid-" in trained_model:
-        args = [*args, "--gym-packages", "gym_minigrid"]
-
     return_code = subprocess.call(["python", "enjoy.py", *args])
->>>>>>> 49a775aa
     _assert_eq(return_code, 0)
 
 
