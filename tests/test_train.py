--- conflicted
+++ resolved
@@ -105,11 +105,6 @@
     _assert_eq(return_code, 0)
 
 
-<<<<<<< HEAD
-def test_multiple_workers(tmp_path):
-    study_name = "test-study"
-    storage = f"sqlite:///{tmp_path}/optuna.db"
-=======
 def is_redis_available():
     try:
         import redis
@@ -125,18 +120,13 @@
 def test_multiple_workers(tmp_path):
     study_name = "test-study"
     storage = "redis://localhost:6379"
->>>>>>> eff99d5d
     n_trials = 6
     args = [
         "-optimize",
         "--no-optim-plots",
         "--storage",
         storage,
-<<<<<<< HEAD
-        "--total-n-trials",
-=======
         "--max-total-trials",
->>>>>>> eff99d5d
         str(n_trials),
         "--study-name",
         study_name,
