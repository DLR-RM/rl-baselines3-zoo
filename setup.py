import os
import shutil

from setuptools import setup

with open(os.path.join("rl_zoo3", "version.txt")) as file_handler:
    __version__ = file_handler.read().strip()

# Copy hyperparams files for packaging
shutil.copytree("hyperparams", os.path.join("rl_zoo3", "hyperparams"))

long_description = """
# RL Baselines3 Zoo: A Training Framework for Stable Baselines3 Reinforcement Learning Agents

See https://github.com/DLR-RM/rl-baselines3-zoo
"""

setup(
    name="rl_zoo3",
    packages=["rl_zoo3", "rl_zoo3.plots"],
    package_data={
        "rl_zoo3": [
            "py.typed",
            "version.txt",
            "hyperparams/*.yml",
        ]
    },
    entry_points={"console_scripts": ["rl_zoo3=rl_zoo3.cli:main"]},
    install_requires=[
<<<<<<< HEAD
        "sb3_contrib @ git+https://github.com/Stable-Baselines-Team/stable-baselines3-contrib@feat/new-gym-version",
=======
        "sb3-contrib>=1.7.0a12",
>>>>>>> 66170af2
        "huggingface_sb3>=2.2.1, <3.*",
        "tqdm",
        "rich",
        "optuna",
        "pyyaml>=5.1",
        "pytablewriter~=0.64",
        # TODO: add test dependencies
    ],
    extras_require={
        "plots": ["seaborn", "rliable>=1.0.5", "scipy~=1.7.3"],
    },
    description="A Training Framework for Stable Baselines3 Reinforcement Learning Agents",
    author="Antonin Raffin",
    url="https://github.com/DLR-RM/rl-baselines3-zoo",
    author_email="antonin.raffin@dlr.de",
    keywords="reinforcement-learning-algorithms reinforcement-learning machine-learning "
<<<<<<< HEAD
    "gym gymnasium openai stable baselines toolbox python data-science",
=======
    "gym openai stable baselines sb3 toolbox python data-science",
>>>>>>> 66170af2
    license="MIT",
    long_description=long_description,
    long_description_content_type="text/markdown",
    version=__version__,
    python_requires=">=3.7",
    # PyPI package information.
    classifiers=[
        "Programming Language :: Python :: 3",
        "Programming Language :: Python :: 3.7",
        "Programming Language :: Python :: 3.8",
        "Programming Language :: Python :: 3.9",
        "Programming Language :: Python :: 3.10",
    ],
)

# Remove copied files after packaging
shutil.rmtree(os.path.join("rl_zoo3", "hyperparams"))


# python setup.py sdist
# python setup.py bdist_wheel
# twine upload --repository-url https://test.pypi.org/legacy/ dist/*
# twine upload dist/*<|MERGE_RESOLUTION|>--- conflicted
+++ resolved
@@ -27,11 +27,7 @@
     },
     entry_points={"console_scripts": ["rl_zoo3=rl_zoo3.cli:main"]},
     install_requires=[
-<<<<<<< HEAD
         "sb3_contrib @ git+https://github.com/Stable-Baselines-Team/stable-baselines3-contrib@feat/new-gym-version",
-=======
-        "sb3-contrib>=1.7.0a12",
->>>>>>> 66170af2
         "huggingface_sb3>=2.2.1, <3.*",
         "tqdm",
         "rich",
@@ -48,11 +44,7 @@
     url="https://github.com/DLR-RM/rl-baselines3-zoo",
     author_email="antonin.raffin@dlr.de",
     keywords="reinforcement-learning-algorithms reinforcement-learning machine-learning "
-<<<<<<< HEAD
-    "gym gymnasium openai stable baselines toolbox python data-science",
-=======
-    "gym openai stable baselines sb3 toolbox python data-science",
->>>>>>> 66170af2
+    "gym gymnasium openai stable baselines sb3 toolbox python data-science",
     license="MIT",
     long_description=long_description,
     long_description_content_type="text/markdown",
