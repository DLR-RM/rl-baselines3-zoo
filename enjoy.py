import argparse
import importlib
import os
import sys

import numpy as np
import torch as th
import yaml
from huggingface_sb3 import EnvironmentName
from stable_baselines3.common.utils import set_random_seed

import utils.import_envs  # noqa: F401 pylint: disable=unused-import
from utils import ALGOS, create_test_env, get_saved_hyperparams
<<<<<<< HEAD
from utils.cpp_exporter import CppExporter
=======
from utils.callbacks import tqdm
>>>>>>> c26a8507
from utils.exp_manager import ExperimentManager
from utils.load_from_hub import download_from_hub
from utils.utils import StoreDict, get_model_path


def main():  # noqa: C901
    parser = argparse.ArgumentParser()
    parser.add_argument("--env", help="environment ID", type=EnvironmentName, default="CartPole-v1")
    parser.add_argument("-f", "--folder", help="Log folder", type=str, default="rl-trained-agents")
    parser.add_argument("--algo", help="RL Algorithm", default="ppo", type=str, required=False, choices=list(ALGOS.keys()))
    parser.add_argument("-n", "--n-timesteps", help="number of timesteps", default=1000, type=int)
    parser.add_argument("--num-threads", help="Number of threads for PyTorch (-1 to use default)", default=-1, type=int)
    parser.add_argument("--n-envs", help="number of environments", default=1, type=int)
    parser.add_argument("--exp-id", help="Experiment ID (default: 0: latest, -1: no exp folder)", default=0, type=int)
    parser.add_argument("--verbose", help="Verbose mode (0: no output, 1: INFO)", default=1, type=int)
    parser.add_argument(
        "--no-render", action="store_true", default=False, help="Do not render the environment (useful for tests)"
    )
    parser.add_argument("--deterministic", action="store_true", default=False, help="Use deterministic actions")
    parser.add_argument("--device", help="PyTorch device to be use (ex: cpu, cuda...)", default="auto", type=str)
    parser.add_argument("--export-cpp", help="Export to C++ code", default="", type=str)
    parser.add_argument(
        "--load-best", action="store_true", default=False, help="Load best model instead of last model if available"
    )
    parser.add_argument(
        "--load-checkpoint",
        type=int,
        help="Load checkpoint instead of last model if available, "
        "you must pass the number of timesteps corresponding to it",
    )
    parser.add_argument(
        "--load-last-checkpoint",
        action="store_true",
        default=False,
        help="Load last checkpoint instead of last model if available",
    )
    parser.add_argument("--stochastic", action="store_true", default=False, help="Use stochastic actions")
    parser.add_argument(
        "--norm-reward", action="store_true", default=False, help="Normalize reward if applicable (trained with VecNormalize)"
    )
    parser.add_argument("--seed", help="Random generator seed", type=int, default=0)
    parser.add_argument("--reward-log", help="Where to log reward", default="", type=str)
    parser.add_argument(
        "--gym-packages",
        type=str,
        nargs="+",
        default=[],
        help="Additional external Gym environment package modules to import (e.g. gym_minigrid)",
    )
    parser.add_argument(
        "--env-kwargs", type=str, nargs="+", action=StoreDict, help="Optional keyword argument to pass to the env constructor"
    )
    parser.add_argument(
        "--custom-objects", action="store_true", default=False, help="Use custom objects to solve loading issues"
    )
    parser.add_argument(
        "-P",
        "--progress",
        action="store_true",
        default=False,
        help="if toggled, display a progress bar using tqdm and rich",
    )
    args = parser.parse_args()

    # Going through custom gym packages to let them register in the global registory
    for env_module in args.gym_packages:
        importlib.import_module(env_module)

    env_name: EnvironmentName = args.env
    algo = args.algo
    folder = args.folder
    device = args.device

    if args.export_cpp:
        device = "cpu"

    try:
        _, model_path, log_path = get_model_path(
            args.exp_id,
            folder,
            algo,
            env_name,
            args.load_best,
            args.load_checkpoint,
            args.load_last_checkpoint,
        )
    except (AssertionError, ValueError) as e:
        # Special case for rl-trained agents
        # auto-download from the hub
        if "rl-trained-agents" not in folder:
            raise e
        else:
            print("Pretrained model not found, trying to download it from sb3 Huggingface hub: https://huggingface.co/sb3")
            # Auto-download
            download_from_hub(
                algo=algo,
                env_name=env_name,
                exp_id=args.exp_id,
                folder=folder,
                organization="sb3",
                repo_name=None,
                force=False,
            )
            # Try again
            _, model_path, log_path = get_model_path(
                args.exp_id,
                folder,
                algo,
                env_name,
                args.load_best,
                args.load_checkpoint,
                args.load_last_checkpoint,
            )

    print(f"Loading {model_path}")

    # Off-policy algorithm only support one env for now
    off_policy_algos = ["qrdqn", "dqn", "ddpg", "sac", "her", "td3", "tqc"]

    if algo in off_policy_algos:
        args.n_envs = 1

    set_random_seed(args.seed)

    if args.num_threads > 0:
        if args.verbose > 1:
            print(f"Setting torch.num_threads to {args.num_threads}")
        th.set_num_threads(args.num_threads)

    is_atari = ExperimentManager.is_atari(env_name.gym_id)

    stats_path = os.path.join(log_path, env_name)
    hyperparams, stats_path = get_saved_hyperparams(stats_path, norm_reward=args.norm_reward, test_mode=True)

    # load env_kwargs if existing
    env_kwargs = {}
    args_path = os.path.join(log_path, env_name, "args.yml")
    if os.path.isfile(args_path):
        with open(args_path) as f:
            loaded_args = yaml.load(f, Loader=yaml.UnsafeLoader)  # pytype: disable=module-attr
            if loaded_args["env_kwargs"] is not None:
                env_kwargs = loaded_args["env_kwargs"]
    # overwrite with command line arguments
    if args.env_kwargs is not None:
        env_kwargs.update(args.env_kwargs)

    log_dir = args.reward_log if args.reward_log != "" else None

    env = create_test_env(
        env_name.gym_id,
        n_envs=args.n_envs,
        stats_path=stats_path,
        seed=args.seed,
        log_dir=log_dir,
        should_render=not args.no_render,
        hyperparams=hyperparams,
        env_kwargs=env_kwargs,
    )

    kwargs = dict(seed=args.seed)
    if algo in off_policy_algos:
        # Dummy buffer size as we don't need memory to enjoy the trained agent
        kwargs.update(dict(buffer_size=1))
        # Hack due to breaking change in v1.6
        # handle_timeout_termination cannot be at the same time
        # with optimize_memory_usage
        if "optimize_memory_usage" in hyperparams:
            kwargs.update(optimize_memory_usage=False)

    # Check if we are running python 3.8+
    # we need to patch saved model under python 3.6/3.7 to load them
    newer_python_version = sys.version_info.major == 3 and sys.version_info.minor >= 8

    custom_objects = {}
    if newer_python_version or args.custom_objects:
        custom_objects = {
            "learning_rate": 0.0,
            "lr_schedule": lambda _: 0.0,
            "clip_range": lambda _: 0.0,
        }

    model = ALGOS[algo].load(model_path, env=env, custom_objects=custom_objects, device=device, **kwargs)

    obs = env.reset()

    if args.export_cpp:
        print("Exporting to C++...")
        exporter = CppExporter(model, args.export_cpp, args.env)
        exporter.export()
        exit()

    # Deterministic by default except for atari games
    stochastic = args.stochastic or is_atari and not args.deterministic
    deterministic = not stochastic

    episode_reward = 0.0
    episode_rewards, episode_lengths = [], []
    ep_len = 0
    # For HER, monitor success rate
    successes = []
    lstm_states = None
    episode_start = np.ones((env.num_envs,), dtype=bool)

    generator = range(args.n_timesteps)
    if args.progress:
        generator = tqdm(generator)

    try:
        for _ in generator:
            action, lstm_states = model.predict(
                obs,
                state=lstm_states,
                episode_start=episode_start,
                deterministic=deterministic,
            )
            obs, reward, done, infos = env.step(action)

            episode_start = done

            if not args.no_render:
                env.render("human")

            episode_reward += reward[0]
            ep_len += 1

            if args.n_envs == 1:
                # For atari the return reward is not the atari score
                # so we have to get it from the infos dict
                if is_atari and infos is not None and args.verbose >= 1:
                    episode_infos = infos[0].get("episode")
                    if episode_infos is not None:
                        print(f"Atari Episode Score: {episode_infos['r']:.2f}")
                        print("Atari Episode Length", episode_infos["l"])

                if done and not is_atari and args.verbose > 0:
                    # NOTE: for env using VecNormalize, the mean reward
                    # is a normalized reward when `--norm_reward` flag is passed
                    print(f"Episode Reward: {episode_reward:.2f}")
                    print("Episode Length", ep_len)
                    episode_rewards.append(episode_reward)
                    episode_lengths.append(ep_len)
                    episode_reward = 0.0
                    ep_len = 0

                # Reset also when the goal is achieved when using HER
                if done and infos[0].get("is_success") is not None:
                    if args.verbose > 1:
                        print("Success?", infos[0].get("is_success", False))

                    if infos[0].get("is_success") is not None:
                        successes.append(infos[0].get("is_success", False))
                        episode_reward, ep_len = 0.0, 0

    except KeyboardInterrupt:
        pass

    if args.verbose > 0 and len(successes) > 0:
        print(f"Success rate: {100 * np.mean(successes):.2f}%")

    if args.verbose > 0 and len(episode_rewards) > 0:
        print(f"{len(episode_rewards)} Episodes")
        print(f"Mean reward: {np.mean(episode_rewards):.2f} +/- {np.std(episode_rewards):.2f}")

    if args.verbose > 0 and len(episode_lengths) > 0:
        print(f"Mean episode length: {np.mean(episode_lengths):.2f} +/- {np.std(episode_lengths):.2f}")

    env.close()


if __name__ == "__main__":
    main()<|MERGE_RESOLUTION|>--- conflicted
+++ resolved
@@ -11,11 +11,9 @@
 
 import utils.import_envs  # noqa: F401 pylint: disable=unused-import
 from utils import ALGOS, create_test_env, get_saved_hyperparams
-<<<<<<< HEAD
 from utils.cpp_exporter import CppExporter
-=======
 from utils.callbacks import tqdm
->>>>>>> c26a8507
+
 from utils.exp_manager import ExperimentManager
 from utils.load_from_hub import download_from_hub
 from utils.utils import StoreDict, get_model_path
