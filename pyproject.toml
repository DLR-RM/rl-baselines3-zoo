--- conflicted
+++ resolved
@@ -3,16 +3,10 @@
 line-length = 127
 # Assume Python 3.7
 target-version = "py37"
-<<<<<<< HEAD
-# See https://beta.ruff.rs/docs/rules/#ruff-specific-rules-ruf
-select = ["E", "F", "B", "UP", "C90", "RUF"]
-ignore = []
-=======
 # See https://beta.ruff.rs/docs/rules/
 select = ["E", "F", "B", "UP", "C90", "RUF"]
 # Ignore explicit stacklevel`
 ignore = ["B028"]
->>>>>>> 49a775aa
 
 [tool.ruff.per-file-ignores]
 # "./rl_zoo3/plots/all_plots.py"= ["E501"]
