--- conflicted
+++ resolved
@@ -19,9 +19,6 @@
 seaborn
 tqdm
 rich
-<<<<<<< HEAD
 envpool
-=======
 moviepy
->>>>>>> e4667b60
 ruff