gym>=0.17,<0.20
stable-baselines3[extra,tests,docs]>=1.2.0
box2d-py==2.3.8
pybullet
gym-minigrid
scikit-optimize
optuna
pytablewriter
seaborn
pyyaml>=5.1
sb3-contrib>=1.2.0
cloudpickle>=1.5.0
# tmp fix: ROM missing in newest release
atari-py==0.2.6
plotly
<<<<<<< HEAD
pygame
panda-gym
=======
panda-gym>=1.1.1
>>>>>>> 75afd65f
<|MERGE_RESOLUTION|>--- conflicted
+++ resolved
@@ -13,9 +13,5 @@
 # tmp fix: ROM missing in newest release
 atari-py==0.2.6
 plotly
-<<<<<<< HEAD
 pygame
-panda-gym
-=======
-panda-gym>=1.1.1
->>>>>>> 75afd65f
+panda-gym>=1.1.1