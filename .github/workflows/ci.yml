--- conflicted
+++ resolved
@@ -46,14 +46,10 @@
         pip install -r requirements.txt
         # Use headless version
         pip install opencv-python-headless
-<<<<<<< HEAD
-        pip install highway-env==1.7.1
-=======
         # install parking-env to test HER (pinned so it works with gym 0.21)
         pip install highway-env==1.5.0
         # Install a test env to test gym-packages arg
         pip install tests/test_env
->>>>>>> 61a0d134
         pip install -e .
     - name: Lint with ruff
       run: |
