# This workflow will install Python dependencies, run tests and lint with a variety of Python versions
# For more information see: https://help.github.com/actions/language-and-framework-guides/using-python-with-github-actions

name: CI

on:
  push:
    branches: [ master ]
  pull_request:
    branches: [ master ]

jobs:
  build:
    env:
      TERM: xterm-256color
      FORCE_COLOR: 1
    # Skip CI if [ci skip] in the commit message
    if: "! contains(toJSON(github.event.commits.*.message), '[ci skip]')"
    runs-on: ubuntu-latest
    strategy:
      matrix:
        python-version: ["3.7", "3.8", "3.9", "3.10"]
    steps:
    - uses: actions/checkout@v2
      with:
        submodules: true
    - name: Set up Python ${{ matrix.python-version }}
      uses: actions/setup-python@v2
      with:
        python-version: ${{ matrix.python-version }}
    - name: Install dependencies
      run: |
        python -m pip install --upgrade pip
<<<<<<< HEAD
=======

        # Install Atari Roms
        pip install autorom
        wget https://gist.githubusercontent.com/jjshoots/61b22aefce4456920ba99f2c36906eda/raw/00046ac3403768bfe45857610a3d333b8e35e026/Roms.tar.gz.b64
        base64 Roms.tar.gz.b64 --decode &> Roms.tar.gz
        AutoROM --accept-license --source-file Roms.tar.gz

        pip install setuptools==65.5.0
>>>>>>> 10de3a88
        # cpu version of pytorch - faster to download
        pip install torch==1.11.0+cpu --extra-index-url https://download.pytorch.org/whl/cpu
        pip install pybullet==3.2.5
        # for v4 MuJoCo envs:
        pip install mujoco
        pip install -r requirements.txt
        # Use headless version
        pip install opencv-python-headless
        pip install highway-env==1.7.1
        pip install -e .
    - name: Lint with ruff
      run: |
<<<<<<< HEAD
        make type
      # skip mypy type check for python3.7 (last forever for some reason)
      if: "!(matrix.python-version == '3.7')"
=======
        make lint
>>>>>>> 10de3a88
    - name: Check codestyle
      run: |
        make check-codestyle
    - name: Build doc
      run: |
        make doc
    - name: Type check
      run: |
        make type
      # skip mypy type check for python3.7 (last forever for some reason)
      if: "!(matrix.python-version == '3.7')"
    - name: Test with pytest
      run: |
        make pytest<|MERGE_RESOLUTION|>--- conflicted
+++ resolved
@@ -31,8 +31,6 @@
     - name: Install dependencies
       run: |
         python -m pip install --upgrade pip
-<<<<<<< HEAD
-=======
 
         # Install Atari Roms
         pip install autorom
@@ -40,8 +38,6 @@
         base64 Roms.tar.gz.b64 --decode &> Roms.tar.gz
         AutoROM --accept-license --source-file Roms.tar.gz
 
-        pip install setuptools==65.5.0
->>>>>>> 10de3a88
         # cpu version of pytorch - faster to download
         pip install torch==1.11.0+cpu --extra-index-url https://download.pytorch.org/whl/cpu
         pip install pybullet==3.2.5
@@ -54,13 +50,7 @@
         pip install -e .
     - name: Lint with ruff
       run: |
-<<<<<<< HEAD
-        make type
-      # skip mypy type check for python3.7 (last forever for some reason)
-      if: "!(matrix.python-version == '3.7')"
-=======
         make lint
->>>>>>> 10de3a88
     - name: Check codestyle
       run: |
         make check-codestyle
