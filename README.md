--- conflicted
+++ resolved
@@ -98,84 +98,7 @@
 
 ## Hyperparameters Tuning
 
-<<<<<<< HEAD
-In the hyperparameter file, `normalize: True` means that the training environment will be wrapped in a [VecNormalize](https://github.com/DLR-RM/stable-baselines3/blob/master/stable_baselines3/common/vec_env/vec_normalize.py#L13) wrapper.
-
-[Normalization uses](https://github.com/DLR-RM/rl-baselines3-zoo/issues/64) the default parameters of `VecNormalize`, with the exception of `gamma` which is set to match that of the agent.  This can be [overridden](https://github.com/DLR-RM/rl-baselines3-zoo/blob/v0.10.0/hyperparams/sac.yml#L239) using the appropriate `hyperparameters/algo_name.yml`, e.g.
-
-```yaml
-  normalize: "{'norm_obs': True, 'norm_reward': False}"
-```
-
-
-## Env Wrappers
-
-You can specify in the hyperparameter config one or more wrapper to use around the environment:
-
-for one wrapper:
-```yaml
-env_wrapper: gym_minigrid.wrappers.FlatObsWrapper
-```
-
-for multiple, specify a list:
-
-```yaml
-env_wrapper:
-    - rl_zoo3.wrappers.TruncatedOnSuccessWrapper:
-        reward_offset: 1.0
-    - sb3_contrib.common.wrappers.TimeFeatureWrapper
-```
-
-Note that you can easily specify parameters too.
-
-By default, the environment is wrapped with a `Monitor` wrapper to record episode statistics.
-You can specify arguments to it using `monitor_kwargs` parameter to log additional data.
-That data *must* be present in the info dictionary at the last step of each episode.
-
-For instance, for recording success with goal envs (e.g. `FetchReach-v1`):
-
-```yaml
-monitor_kwargs: dict(info_keywords=('is_success',))
-```
-
-or recording final x position with `Ant-v3`:
-```yaml
-monitor_kwargs: dict(info_keywords=('x_position',))
-```
-
-Note: for known `GoalEnv` like `FetchReach`, `info_keywords=('is_success',)` is actually the default.
-
-## VecEnvWrapper
-
-You can specify which `VecEnvWrapper` to use in the config, the same way as for env wrappers (see above), using the `vec_env_wrapper` key:
-
-For instance:
-```yaml
-vec_env_wrapper: stable_baselines3.common.vec_env.VecMonitor
-```
-
-Note: `VecNormalize` is supported separately using `normalize` keyword, and `VecFrameStack` has a dedicated keyword `frame_stack`.
-
-## Callbacks
-
-Following the same syntax as env wrappers, you can also add custom callbacks to use during training.
-
-```yaml
-callback:
-  - rl_zoo3.callbacks.ParallelTrainCallback:
-      gradient_steps: 256
-```
-
-## Env keyword arguments
-
-You can specify keyword arguments to pass to the env constructor in the command line, using `--env-kwargs`:
-
-```
-python enjoy.py --algo ppo --env MountainCar-v0 --env-kwargs goal_velocity:10
-```
-=======
 Please the see [dedicated section](https://rl-baselines3-zoo.readthedocs.io/en/master/guide/tuning.html) of the documentation.
->>>>>>> 10de3a88
 
 ## Custom Configuration
 
