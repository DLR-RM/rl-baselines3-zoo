--- conflicted
+++ resolved
@@ -48,13 +48,7 @@
   height_field_iters = attr.ib(type=int, default=1)
   height_field_friction = attr.ib(type=float, default=1.0)
   height_field_perturbation_range = attr.ib(type=float, default=0.08)
-<<<<<<< HEAD
   collapsible_platform = attr.ib(type=bool, default=False)
-  carry_mass = attr.ib(type=float, default=0)
-  carry_mass_pos = attr.ib(type=list, default=[0,0,0])
-=======
->>>>>>> 661f1081
-
 
 @attr.s
 class ScalarField(object):
@@ -63,7 +57,6 @@
   upper_bound = attr.ib(type=float)
   lower_bound = attr.ib(type=float)
 
-
 @attr.s
 class LocomotionGymConfig(object):
   """Grouped Config Parameters for LocomotionGym."""
