# coding=utf-8
# Copyright 2020 The Google Research Authors.
#
# Licensed under the Apache License, Version 2.0 (the "License");
# you may not use this file except in compliance with the License.
# You may obtain a copy of the License at
#
#     http://www.apache.org/licenses/LICENSE-2.0
#
# Unless required by applicable law or agreed to in writing, software
# distributed under the License is distributed on an "AS IS" BASIS,
# WITHOUT WARRANTIES OR CONDITIONS OF ANY KIND, either express or implied.
# See the License for the specific language governing permissions and
# limitations under the License.
"""This file implements the locomotion gym env."""
import collections
import time
import gym
from gym import spaces
from gym.utils import seeding
import numpy as np
import pybullet  # pytype: disable=import-error
import pybullet_utils.bullet_client as bullet_client
import pybullet_data as pd

from blind_walking.robots import robot_config
from blind_walking.envs.sensors import sensor
from blind_walking.envs.sensors import space_utils
from blind_walking.envs.env_wrappers.heightfield import HeightField
<<<<<<< HEAD
from blind_walking.envs.env_wrappers.collapsibleplatform import CollapsiblePlatform
from blind_walking.envs.env_wrappers.carrymass import CarryMass
=======
>>>>>>> 661f1081

_ACTION_EPS = 0.01
_NUM_SIMULATION_ITERATION_STEPS = 300
_LOG_BUFFER_LENGTH = 5000


class LocomotionGymEnv(gym.Env):
  """The gym environment for the locomotion tasks."""
  metadata = {
      'render.modes': ['human', 'rgb_array'],
      'video.frames_per_second': 100
  }

  def __init__(self,
               gym_config,
               robot_class=None,
               env_sensors=None,
               robot_sensors=None,
               task=None,
               env_randomizers=None):
    """Initializes the locomotion gym environment.

    Args:
      gym_config: An instance of LocomotionGymConfig.
      robot_class: A class of a robot. We provide a class rather than an
        instance due to hard_reset functionality. Parameters are expected to be
        configured with gin.
      sensors: A list of environmental sensors for observation.
      task: A callable function/class to calculate the reward and termination
        condition. Takes the gym env as the argument when calling.
      env_randomizers: A list of EnvRandomizer(s). An EnvRandomizer may
        randomize the physical property of minitaur, change the terrrain during
        reset(), or add perturbation forces during step().

    Raises:
      ValueError: If the num_action_repeat is less than 1.

    """

    self.seed()
    self._gym_config = gym_config
    self._robot_class = robot_class
    self._robot_sensors = robot_sensors

    self._sensors = env_sensors if env_sensors is not None else list()
    if self._robot_class is None:
      raise ValueError('robot_class cannot be None.')

    # A dictionary containing the objects in the world other than the robot.
    self._world_dict = {}
    self._task = task

    self._env_randomizers = env_randomizers if env_randomizers else []

    # This is a workaround due to the issue in b/130128505#comment5
    if isinstance(self._task, sensor.Sensor):
      self._sensors.append(self._task)

    # Simulation related parameters.
    self._num_action_repeat = gym_config.simulation_parameters.num_action_repeat
    self._on_rack = gym_config.simulation_parameters.robot_on_rack
    if self._num_action_repeat < 1:
      raise ValueError('number of action repeats should be at least 1.')
    self._sim_time_step = gym_config.simulation_parameters.sim_time_step_s
    self._env_time_step = self._num_action_repeat * self._sim_time_step
    self._env_step_counter = 0

    self._num_bullet_solver_iterations = int(_NUM_SIMULATION_ITERATION_STEPS /
                                             self._num_action_repeat)
    self._is_render = gym_config.simulation_parameters.enable_rendering

    # The wall-clock time at which the last frame is rendered.
    self._last_frame_time = 0.0
    self._show_reference_id = -1

    if self._is_render:
      self._pybullet_client = bullet_client.BulletClient(
          connection_mode=pybullet.GUI)
      pybullet.configureDebugVisualizer(
          pybullet.COV_ENABLE_GUI,
          gym_config.simulation_parameters.enable_rendering_gui)
    else:
      self._pybullet_client = bullet_client.BulletClient(
          connection_mode=pybullet.DIRECT)
    self._pybullet_client.setAdditionalSearchPath(pd.getDataPath())
    if gym_config.simulation_parameters.egl_rendering:
      self._pybullet_client.loadPlugin('eglRendererPlugin')

    # The action list contains the name of all actions.
    self._build_action_space()

    # Set the default render options.
    self._camera_dist = gym_config.simulation_parameters.camera_distance
    self._camera_yaw = gym_config.simulation_parameters.camera_yaw
    self._camera_pitch = gym_config.simulation_parameters.camera_pitch
    self._render_width = gym_config.simulation_parameters.render_width
    self._render_height = gym_config.simulation_parameters.render_height

    # Only update after height field has been generated
    self.height_field = False
    # Set the default collapsible platform options
    self.collapsible_platform = gym_config.simulation_parameters.collapsible_platform

    self._hard_reset = True
    self.reset()
    self._hard_reset = gym_config.simulation_parameters.enable_hard_reset

    # Construct the observation space from the list of sensors. Note that we
    # will reconstruct the observation_space after the robot is created.
    self.observation_space = (
        space_utils.convert_sensors_to_gym_space_dictionary(
            self.all_sensors()))

    # Set the default height field options.
    self.height_field = gym_config.simulation_parameters.height_field
    self.height_field_iters = gym_config.simulation_parameters.height_field_iters
    self.height_field_friction = gym_config.simulation_parameters.height_field_friction
    self.height_field_perturbation_range = gym_config.simulation_parameters.height_field_perturbation_range
    # Generate height field or not
    self.hf = HeightField()
    if self.height_field:
      # Extra roughness generated with each iteration
      for _ in range(self.height_field_iters):
        self.hf._generate_field(self,
                                friction=self.height_field_friction,
                                heightPerturbationRange=self.height_field_perturbation_range)

<<<<<<< HEAD
    # Set the default additional carry mass options.
    self.carry_mass = gym_config.simulation_parameters.carry_mass
    self.carry_mass_pos = gym_config.simulation_parameters.carry_mass_pos
    self.cm = CarryMass()
    # Generate carry mass if needed
    if self.carry_mass > 0:
      self.cm._generate_mass(self,
                             mass = self.carry_mass,
                             mass_pos = self.carry_mass_pos)

    # Generate collapsible platform or not
    self.cp = CollapsiblePlatform()
    if self.collapsible_platform:
      self.cp._generate_field(self)
      # self.cp._generate_soft_env(self)

=======
>>>>>>> 661f1081
  def _build_action_space(self):
    """Builds action space based on motor control mode."""
    motor_mode = self._gym_config.simulation_parameters.motor_control_mode
    if motor_mode == robot_config.MotorControlMode.HYBRID:
      action_upper_bound = []
      action_lower_bound = []
      action_config = self._robot_class.ACTION_CONFIG
      for action in action_config:
        action_upper_bound.extend([6.28] * 5)
        action_lower_bound.extend([-6.28] * 5)
      self.action_space = spaces.Box(np.array(action_lower_bound),
                                     np.array(action_upper_bound),
                                     dtype=np.float32)
    elif motor_mode == robot_config.MotorControlMode.TORQUE:
      # TODO (yuxiangy): figure out the torque limits of robots.
      torque_limits = np.array([100] * len(self._robot_class.ACTION_CONFIG))
      self.action_space = spaces.Box(-torque_limits,
                                     torque_limits,
                                     dtype=np.float32)
    else:
      # Position mode
      action_upper_bound = []
      action_lower_bound = []
      action_config = self._robot_class.ACTION_CONFIG
      for action in action_config:
        action_upper_bound.append(action.upper_bound)
        action_lower_bound.append(action.lower_bound)

      self.action_space = spaces.Box(np.array(action_lower_bound),
                                     np.array(action_upper_bound),
                                     dtype=np.float32)

  def close(self):
    if hasattr(self, '_robot') and self._robot:
      self._robot.Terminate()

  def seed(self, seed=None):
    self.np_random, self.np_random_seed = seeding.np_random(seed)
    return [self.np_random_seed]

  def all_sensors(self):
    """Returns all robot and environmental sensors."""
    return self._robot.GetAllSensors() + self._sensors

  def sensor_by_name(self, name):
    """Returns the sensor with the given name, or None if not exist."""
    for sensor_ in self.all_sensors():
      if sensor_.get_name() == name:
        return sensor_
    return None

  def reset(self,
            initial_motor_angles=None,
            reset_duration=0.0,
            reset_visualization_camera=True):
    """Resets the robot's position in the world or rebuild the sim world.

    The simulation world will be rebuilt if self._hard_reset is True.

    Args:
      initial_motor_angles: A list of Floats. The desired joint angles after
        reset. If None, the robot will use its built-in value.
      reset_duration: Float. The time (in seconds) needed to rotate all motors
        to the desired initial values.
      reset_visualization_camera: Whether to reset debug visualization camera on
        reset.

    Returns:
      A numpy array contains the initial observation after reset.
    """
    if self._is_render:
      self._pybullet_client.configureDebugVisualizer(
          self._pybullet_client.COV_ENABLE_RENDERING, 0)

    # Clear the simulation world and rebuild the robot interface.
    if self._hard_reset:
      if self.collapsible_platform:
        self._pybullet_client.resetSimulation(self._pybullet_client.RESET_USE_DEFORMABLE_WORLD)
      else:
        self._pybullet_client.resetSimulation()
      self._pybullet_client.setPhysicsEngineParameter(
          numSolverIterations=self._num_bullet_solver_iterations)
      self._pybullet_client.setTimeStep(self._sim_time_step)
      self._pybullet_client.setGravity(0, 0, -10)

      # Rebuild the world.
      self._world_dict = {
          "ground": self._pybullet_client.loadURDF("plane_implicit.urdf")
      }

      # Rebuild the robot
      self._robot = self._robot_class(
          pybullet_client=self._pybullet_client,
          sensors=self._robot_sensors,
          on_rack=self._on_rack,
          action_repeat=self._gym_config.simulation_parameters.
          num_action_repeat,
          motor_control_mode=self._gym_config.simulation_parameters.
          motor_control_mode,
          reset_time=self._gym_config.simulation_parameters.reset_time,
          enable_clip_motor_commands=self._gym_config.simulation_parameters.
          enable_clip_motor_commands,
          enable_action_filter=self._gym_config.simulation_parameters.
          enable_action_filter,
          enable_action_interpolation=self._gym_config.simulation_parameters.
          enable_action_interpolation,
          allow_knee_contact=self._gym_config.simulation_parameters.
          allow_knee_contact)

    # Reset the pose of the robot.
    self._robot.Reset(reload_urdf=False,
                      default_motor_angles=initial_motor_angles,
                      reset_time=reset_duration)

    self._pybullet_client.setPhysicsEngineParameter(enableConeFriction=0)
    self._env_step_counter = 0
    if reset_visualization_camera:
      self._pybullet_client.resetDebugVisualizerCamera(self._camera_dist,
                                                       self._camera_yaw,
                                                       self._camera_pitch,
                                                       [0, 0, 0])
    self._last_action = np.zeros(self.action_space.shape)

    if self._is_render:
      self._pybullet_client.configureDebugVisualizer(
          self._pybullet_client.COV_ENABLE_RENDERING, 1)

    for s in self.all_sensors():
      s.on_reset(self)

    if self._task and hasattr(self._task, 'reset'):
      self._task.reset(self)

    # Loop over all env randomizers.
    for env_randomizer in self._env_randomizers:
      env_randomizer.randomize_env(self)

    return self._get_observation()

  def step(self, action):
    """Step forward the simulation, given the action.

    Args:
      action: Can be a list of desired motor angles for all motors when the
        robot is in position control mode; A list of desired motor torques. Or a
        list of tuples (q, qdot, kp, kd, tau) for hybrid control mode. The
        action must be compatible with the robot's motor control mode. Also, we
        are not going to use the leg space (swing/extension) definition at the
        gym level, since they are specific to Minitaur.

    Returns:
      observations: The observation dictionary. The keys are the sensor names
        and the values are the sensor readings.
      reward: The reward for the current state-action pair.
      done: Whether the episode has ended.
      info: A dictionary that stores diagnostic information.

    Raises:
      ValueError: The action dimension is not the same as the number of motors.
      ValueError: The magnitude of actions is out of bounds.
    """
    self._last_base_position = self._robot.GetBasePosition()
    self._last_action = action

    if self._is_render:
      # Sleep, otherwise the computation takes less time than real time,
      # which will make the visualization like a fast-forward video.
      time_spent = time.time() - self._last_frame_time
      self._last_frame_time = time.time()
      time_to_sleep = self._env_time_step - time_spent
      if time_to_sleep > 0:
        time.sleep(time_to_sleep)
      base_pos = self._robot.GetBasePosition()

      # Also keep the previous orientation of the camera set by the user.
      [yaw, pitch,
       dist] = self._pybullet_client.getDebugVisualizerCamera()[8:11]
      self._pybullet_client.resetDebugVisualizerCamera(dist, yaw, pitch,
                                                       base_pos)
      self._pybullet_client.configureDebugVisualizer(
          self._pybullet_client.COV_ENABLE_SINGLE_STEP_RENDERING, 1)

    for env_randomizer in self._env_randomizers:
      env_randomizer.randomize_step(self)

    # robot class and put the logics here.
    self._robot.Step(action)

    for s in self.all_sensors():
      s.on_step(self)

    if self._task and hasattr(self._task, 'update'):
      self._task.update(self)

    reward = self._reward()

    done = self._termination()
    self._env_step_counter += 1
    if done:
      self._robot.Terminate()
    return self._get_observation(), reward, done, {}

  def render(self, mode='rgb_array'):
    if mode != 'rgb_array':
      raise ValueError('Unsupported render mode:{}'.format(mode))
    base_pos = self._robot.GetBasePosition()
    view_matrix = self._pybullet_client.computeViewMatrixFromYawPitchRoll(
        cameraTargetPosition=base_pos,
        distance=self._camera_dist,
        yaw=self._camera_yaw,
        pitch=self._camera_pitch,
        roll=0,
        upAxisIndex=2)
    proj_matrix = self._pybullet_client.computeProjectionMatrixFOV(
        fov=60,
        aspect=float(self._render_width) / self._render_height,
        nearVal=0.1,
        farVal=100.0)
    (w, h, px, _, _) = self._pybullet_client.getCameraImage(
        width=self._render_width,
        height=self._render_height,
        renderer=self._pybullet_client.ER_BULLET_HARDWARE_OPENGL,
        viewMatrix=view_matrix,
        projectionMatrix=proj_matrix)
    
    rgb_array = np.array(px)
    rgb_array = rgb_array.reshape(h,w,4)
    rgb_array = rgb_array.astype(np.uint8)
    return rgb_array

  def get_ground(self):
    """Get simulation ground model."""
    return self._world_dict['ground']

  def set_ground(self, ground_id):
    """Set simulation ground model."""
    self._world_dict['ground'] = ground_id

  @property
  def rendering_enabled(self):
    return self._is_render

  @property
  def last_base_position(self):
    return self._last_base_position

  @property
  def world_dict(self):
    return self._world_dict.copy()

  @world_dict.setter
  def world_dict(self, new_dict):
    self._world_dict = new_dict.copy()

  def _termination(self):
    if not self._robot.is_safe:
      return True

    if self._task and hasattr(self._task, 'done'):
      return self._task.done(self)

    for s in self.all_sensors():
      s.on_terminate(self)

    return False

  def _reward(self):
    if self._task:
      return self._task(self)
    return 0

  def _get_observation(self):
    """Get observation of this environment from a list of sensors.

    Returns:
      observations: sensory observation in the numpy array format
    """
    sensors_dict = {}
    for s in self.all_sensors():
      sensors_dict[s.get_name()] = s.get_observation()

    observations = collections.OrderedDict(list(sensors_dict.items()))
    return observations

  def _get_env_state(self):
    """Get simulation environment state

    Returns:
      state: carry mass, carry mass position, motor strength, friction, terrain height
        in numpy array format
    """
    carry_mass = self.carry_mass
    carry_mass_position = self.carry_mass_pos
    motor_strength = self.robot._motor_model._strength_ratios
    friction = self.height_field_friction
    terrain_height = self.height_field_perturbation_range
    return np.hstack([carry_mass, carry_mass_position, motor_strength, friction, terrain_height])

  def set_time_step(self, num_action_repeat, sim_step=0.001):
    """Sets the time step of the environment.

    Args:
      num_action_repeat: The number of simulation steps/action repeats to be
        executed when calling env.step().
      sim_step: The simulation time step in PyBullet. By default, the simulation
        step is 0.001s, which is a good trade-off between simulation speed and
        accuracy.

    Raises:
      ValueError: If the num_action_repeat is less than 1.
    """
    if num_action_repeat < 1:
      raise ValueError('number of action repeats should be at least 1.')
    self._sim_time_step = sim_step
    self._num_action_repeat = num_action_repeat
    self._env_time_step = sim_step * num_action_repeat
    self._num_bullet_solver_iterations = (_NUM_SIMULATION_ITERATION_STEPS /
                                          self._num_action_repeat)
    self._pybullet_client.setPhysicsEngineParameter(
        numSolverIterations=int(np.round(self._num_bullet_solver_iterations)))
    self._pybullet_client.setTimeStep(self._sim_time_step)
    self._robot.SetTimeSteps(self._num_action_repeat, self._sim_time_step)

  def get_time_since_reset(self):
    """Get the time passed (in seconds) since the last reset.

    Returns:
      Time in seconds since the last reset.
    """
    return self._robot.GetTimeSinceReset()

  @property
  def pybullet_client(self):
    return self._pybullet_client

  @property
  def robot(self):
    return self._robot

  @property
  def env_step_counter(self):
    return self._env_step_counter

  @property
  def hard_reset(self):
    return self._hard_reset

  @property
  def last_action(self):
    return self._last_action

  @property
  def env_time_step(self):
    return self._env_time_step

  @property
  def task(self):
    return self._task

  @property
  def robot_class(self):
    return self._robot_class<|MERGE_RESOLUTION|>--- conflicted
+++ resolved
@@ -27,11 +27,7 @@
 from blind_walking.envs.sensors import sensor
 from blind_walking.envs.sensors import space_utils
 from blind_walking.envs.env_wrappers.heightfield import HeightField
-<<<<<<< HEAD
 from blind_walking.envs.env_wrappers.collapsibleplatform import CollapsiblePlatform
-from blind_walking.envs.env_wrappers.carrymass import CarryMass
-=======
->>>>>>> 661f1081
 
 _ACTION_EPS = 0.01
 _NUM_SIMULATION_ITERATION_STEPS = 300
@@ -159,25 +155,12 @@
                                 friction=self.height_field_friction,
                                 heightPerturbationRange=self.height_field_perturbation_range)
 
-<<<<<<< HEAD
-    # Set the default additional carry mass options.
-    self.carry_mass = gym_config.simulation_parameters.carry_mass
-    self.carry_mass_pos = gym_config.simulation_parameters.carry_mass_pos
-    self.cm = CarryMass()
-    # Generate carry mass if needed
-    if self.carry_mass > 0:
-      self.cm._generate_mass(self,
-                             mass = self.carry_mass,
-                             mass_pos = self.carry_mass_pos)
-
     # Generate collapsible platform or not
     self.cp = CollapsiblePlatform()
     if self.collapsible_platform:
       self.cp._generate_field(self)
       # self.cp._generate_soft_env(self)
 
-=======
->>>>>>> 661f1081
   def _build_action_space(self):
     """Builds action space based on motor control mode."""
     motor_mode = self._gym_config.simulation_parameters.motor_control_mode
